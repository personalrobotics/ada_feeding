--- conflicted
+++ resolved
@@ -47,12 +47,8 @@
         <ForceSuccess>
         <Sequence name="FeedBite">
           <!-- Acquisition -->
-<<<<<<< HEAD
-          
-=======
           <PerceiveFood name_filter="{food_name}" timeout="5" objects="{foods}" />
           <ConfigActionSelect foods="{foods}" action="{action}" />
->>>>>>> a4c6da5a
           <RetryUntilSuccessful num_attempts="3">
             <SubTree ID="AcquisitionAction" food_name="{food_name}" foods="{foods}" action="{action}" />
           </RetryUntilSuccessful>
