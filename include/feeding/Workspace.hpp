--- conflicted
+++ resolved
@@ -78,16 +78,9 @@
   /// loaded skeleton.
   /// \param[in] name The name of the object that should be loaded.
   /// \param[in] robotPose The pose of the robot relative to the workspace.
-<<<<<<< HEAD
-  void addToWorld(
-      dart::dynamics::SkeletonPtr& skeleton,
-      const std::string& name,
-      const Eigen::Isometry3d& robotPose);
-=======
   /// \param[in] nodeHandle Handle of the ros node.
   void addToWorld(dart::dynamics::SkeletonPtr &skeleton,
                   const std::string &name, const Eigen::Isometry3d &robotPose);
->>>>>>> 18169b80
 
   /// TODO: docstring
   void addToWorldAtPose(dart::dynamics::SkeletonPtr &skeleton,
