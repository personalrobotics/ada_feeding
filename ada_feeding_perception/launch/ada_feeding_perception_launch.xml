--- conflicted
+++ resolved
@@ -6,9 +6,8 @@
     <remap from="~/image" to="/camera/color/image_raw/compressed"/>
     <remap from="~/camera_info" to="/camera/color/camera_info"/>
     <remap from="~/aligned_depth" to="/camera/aligned_depth_to_color/image_raw"/>
-<<<<<<< HEAD
-=======
   </node>
+  
   <!-- Launch face_detection -->
   <node pkg="ada_feeding_perception" exec="face_detection" name="face_detection">
     <param from="$(find-pkg-share ada_feeding_perception)/config/face_detection.yaml"/>
@@ -19,6 +18,5 @@
     <remap from="~/face_detection" to="/face_detection"/>
     <remap from="~/face_detection_img" to="/face_detection_img"/>
     <remap from="~/toggle_face_detection" to="/toggle_face_detection"/>
->>>>>>> 199459af
   </node>
 </launch>