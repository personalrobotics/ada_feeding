--- conflicted
+++ resolved
@@ -21,17 +21,10 @@
             os.path.join("share", package_name, "launch"),
             glob(os.path.join("launch", "*launch.[pxy][yma]*")),
         ),
-<<<<<<< HEAD
-        # Include all launch files.
-        (
-            os.path.join("share", package_name, "launch"),
-            glob(os.path.join("launch", "*launch.[pxy][pkl]*")),
-=======
         # Include all model files.
         (
             os.path.join("share", package_name, "model"),
             glob(os.path.join("model", "*")),
->>>>>>> c212f830
         ),
         # Include all config files.
         (
