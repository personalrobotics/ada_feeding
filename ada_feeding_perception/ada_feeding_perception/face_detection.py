#!/usr/bin/env python3

"""
This file defines the FaceDetection class, which publishes the 3d PointStamped locations
of the largest detected mouth with respect to camera_depth_optical_frame.
"""

# Standard Imports
import collections
import os
import threading
from typing import Tuple, Union

# Third-party imports
import cv2
from cv_bridge import CvBridge
from geometry_msgs.msg import Point
import numpy as np
import numpy.typing as npt
import rclpy
from rclpy.callback_groups import MutuallyExclusiveCallbackGroup
from rclpy.node import Node
from rclpy.parameter import Parameter
from rclpy.executors import MultiThreadedExecutor
from rcl_interfaces.msg import ParameterDescriptor, ParameterType
from sensor_msgs.msg import CompressedImage, CameraInfo, Image
from skspatial.objects import Plane, Points
from std_srvs.srv import SetBool


# Local imports
from ada_feeding_msgs.msg import FaceDetection
from ada_feeding_perception.helpers import (
    download_checkpoint,
    get_img_msg_type,
    cv2_image_to_ros_msg,
)


class FaceDetectionNode(Node):
    """
    This node publishes a 3d PointStamped location
    of the largest detected face with respect to camera_depth_optical_frame.

    TODO: Eventually this node should return all detected faces, and then
    let the client decide which face to use.
    """

    # pylint: disable=too-many-instance-attributes
    # Needed for multiple model loads, publisher, subscribers, and shared variables
    def __init__(
        self,
    ):
        """
        Initializes the FaceDetection node. This node exposes a toggle_face_detection
        service that can be used to toggle the face detection on or off and
        publishes information about detected faces to the /face_detection
        topic when face detection is on.
        """
        super().__init__("face_detection")

        # Read the parameters
        # NOTE: These parameters are only read once. Any changes after the node
        # is initialized will not be reflected.
        (
            face_model_name,
            face_model_base_url,
            landmark_model_name,
            landmark_model_base_url,
            model_dir,
            depth_buffer_size,
            rate_hz,
        ) = self.read_params()
        face_model_name = face_model_name.value
        landmark_model_name = landmark_model_name.value
        self.rate_hz = rate_hz.value

        # Download the checkpoints if they don't exist
        self.face_model_path = os.path.join(model_dir.value, face_model_name)
        if not os.path.isfile(self.face_model_path):
            self.get_logger().info(
                "Face detection model checkpoint does not exist. Downloading..."
            )
            download_checkpoint(
                face_model_name, model_dir.value, face_model_base_url.value
            )
            self.get_logger().info(
                f"Model checkpoint downloaded {self.face_model_path}."
            )
        self.landmark_model_path = os.path.join(model_dir.value, landmark_model_name)
        if not os.path.isfile(self.landmark_model_path):
            self.get_logger().info(
                "Facial landmark model checkpoint does not exist. Downloading..."
            )
            download_checkpoint(
                landmark_model_name, model_dir.value, landmark_model_base_url.value
            )
            self.get_logger().info(
                f"Model checkpoint downloaded {self.landmark_model_path}."
            )

        self.bridge = CvBridge()

        # Keeps track of whether face detection is on or not
        self.is_on = False
        self.is_on_lock = threading.Lock()

        # Create the service
        self.srv = self.create_service(
            SetBool,
            "~/toggle_face_detection",
            self.toggle_face_detection_callback,
            callback_group=MutuallyExclusiveCallbackGroup(),
        )

        # Create the publishers
        self.publisher_results = self.create_publisher(
            FaceDetection, "~/face_detection", 1
        )
        # Currently, RVIZ2 doesn't support visualization of CompressedImage
        # (other than as part of a Camera). Hence, for vizualization purposes
        # this must be an Image. https://github.com/ros2/rviz/issues/738
        self.publisher_image = self.create_publisher(Image, "~/face_detection_img", 1)

        # Create an instance of the Face Detection Cascade Classifier
        self.detector = cv2.CascadeClassifier(self.face_model_path)

        # Create an instance of the Facial landmark Detector with the model
        self.landmark_detector = cv2.face.createFacemarkLBF()
        self.landmark_detector.loadModel(self.landmark_model_path)

        # Subscribe to the camera feed
        self.latest_img_msg = None
        self.latest_img_msg_lock = threading.Lock()
        image_topic = "~/image"
        self.img_subscription = self.create_subscription(
            get_img_msg_type(image_topic, self),
            image_topic,
            self.camera_callback,
            1,
            callback_group=MutuallyExclusiveCallbackGroup(),
        )

        depth_buffer_size = depth_buffer_size.value
        self.depth_buffer = collections.deque(maxlen=depth_buffer_size)
        self.depth_buffer_lock = threading.Lock()
        aligned_depth_topic = "~/aligned_depth"
        # Subscribe to the depth image
        self.depth_subscription = self.create_subscription(
            get_img_msg_type(aligned_depth_topic, self),
            aligned_depth_topic,
            self.depth_callback,
            1,
            callback_group=MutuallyExclusiveCallbackGroup(),
        )

        # Subscribe to the camera info
        self.camera_info_lock = threading.Lock()
        # Approximate values of current camera intrinsics matrix
        # (updated with subscription)
        self.camera_matrix = [614, 0, 312, 0, 614, 223, 0, 0, 1]
        self.camera_info_subscription = self.create_subscription(
            CameraInfo,
            "~/camera_info",
            self.camera_info_callback,
            1,
            callback_group=MutuallyExclusiveCallbackGroup(),
        )

    def read_params(
        self,
    ) -> Tuple[Parameter, Parameter, Parameter, Parameter, Parameter, Parameter]:
        """
        Read the parameters for this node.

        Returns
        -------
        face_model_name: The name of the face detection model checkpoint to use
        face_model_base_url: The URL to download the model checkpoint from if it is not
        already downloaded
        landmark_model_name: The name of the facial landmark detection model checkpoint to use
        landmark_model_base_url: The URL to download the model checkpoint from if it is not
        already downloaded
        model_dir: The location of the directory where the model checkpoint is / should be stored
        depth_buffer_size: The desired length of the depth image buffer
        """
        return self.declare_parameters(
            "",
            [
                (
                    "face_model_name",
                    None,
                    ParameterDescriptor(
                        name="face_model_name",
                        type=ParameterType.PARAMETER_STRING,
                        description="The name of the face detection model checkpoint to use",
                        read_only=True,
                    ),
                ),
                (
                    "face_model_base_url",
                    None,
                    ParameterDescriptor(
                        name="face_model_base_url",
                        type=ParameterType.PARAMETER_STRING,
                        description=(
                            "The URL to download the model checkpoint from "
                            "if it is not already downloaded"
                        ),
                        read_only=True,
                    ),
                ),
                (
                    "landmark_model_name",
                    None,
                    ParameterDescriptor(
                        name="landmark_model_name",
                        type=ParameterType.PARAMETER_STRING,
                        description="The name of the face detection model checkpoint to use",
                        read_only=True,
                    ),
                ),
                (
                    "landmark_model_base_url",
                    None,
                    ParameterDescriptor(
                        name="landmark_model_base_url",
                        type=ParameterType.PARAMETER_STRING,
                        description=(
                            "The URL to download the model checkpoint from "
                            "if it is not already downloaded"
                        ),
                        read_only=True,
                    ),
                ),
                (
                    "model_dir",
                    None,
                    ParameterDescriptor(
                        name="model_dir",
                        type=ParameterType.PARAMETER_STRING,
                        description=(
                            "The location of the directory where the model "
                            "checkpoint is / should be stored"
                        ),
                        read_only=True,
                    ),
                ),
                (
                    "depth_buffer_size",
                    30,
                    ParameterDescriptor(
                        name="depth_buffer_size",
                        type=ParameterType.PARAMETER_INTEGER,
                        description=("The desired length of the depth image buffer"),
                        read_only=True,
                    ),
                ),
                (
                    "rate_hz",
                    15,
                    ParameterDescriptor(
                        name="rate_hz",
                        type=ParameterType.PARAMETER_DOUBLE,
                        description=(
                            "The rate at which to run the face detection node"
                        ),
                        read_only=True,
                    ),
                ),
            ],
        )

    def toggle_face_detection_callback(
        self, request: SetBool.Request, response: SetBool.Response
    ) -> SetBool.Response:
        """
        Callback function for the toggle_face_detection service. Safely toggles
        the face detection on or off depending on the request.
        """

        # pylint: disable=duplicate-code
        # We follow similar logic in any service to toggle a node
        # (e.g., face detection)

        self.get_logger().info(f"Incoming service request. data: {request.data}")
        response.success = False
        response.message = f"Failed to set is_on to {request.data}"
        with self.is_on_lock:
            self.is_on = request.data
            response.success = True
            response.message = f"Successfully set is_on to {request.data}"
        return response

    def camera_info_callback(self, msg: CameraInfo):
        """
        Callback function for the toggle_face_detection service. Safely toggles
        the face detection on or off depending on the request.

        TODO: We technically only need to read one message from CameraInfo,
        since the intrinsics don't change. If `rclpy` adds a `wait_for_message`
        function, this subscription/callback should be replaced with that.
        """
        with self.camera_info_lock:
            self.camera_matrix = msg.k

    def depth_callback(self, msg: Image):
        """
        Callback function for depth images. If face_detection is on, this
        function publishes the 3d location of the mouth on the /face_detection
        topic in the camera_depth_optical_frame
        """
        # Collect a buffer of depth images (depth_buffer is a collections.deque
        # of max length depth_buffer_size)
        with self.depth_buffer_lock:
            self.depth_buffer.append(msg)

    def camera_callback(self, msg: Union[CompressedImage, Image]):
        """
        Callback function for the camera feed. If face detection is on, this
        function will detect faces in the image and store the location of the
        center of the mouth of the largest detected face.
        """
        with self.latest_img_msg_lock:
            self.latest_img_msg = msg

    def detect_largest_face(
        self, image_bgr: npt.NDArray
    ) -> Tuple[bool, Tuple[int, int], npt.NDArray, Tuple[float, float, float, float]]:
        """
        Detect the largest face in an RGB image.

        Parameters
        ----------
        image_bgr: The OpenCV image to detect faces in.

        Returns
        -------
        is_face_detected: Whether a face was detected in the image.
        mouth_center: The (u,v) coordinates of the somion of the largest face
            detected in the image.
        mouth_points: A list of (u,v) coordinates of the facial landmarks of the mouth.
        face_bbox: The bounding box of the largest face detected in the image,
            in the form (x, y, w, h).
        """

        # pylint: disable=too-many-locals
        # This function is not too complex, but it does have a lot of local variables.

        # Decode the image
        image_gray = cv2.cvtColor(image_bgr, cv2.COLOR_BGR2GRAY)

        # Detect faces using the haarcascade classifier on the grayscale image
        # NOTE: This detector will launch multiple threads to detect faces in
        # parallel.
        faces = self.detector.detectMultiScale(image_gray)
        is_face_detected = len(faces) > 0
        img_mouth_center = (0, 0)
<<<<<<< HEAD
        img_face_points = []
=======
        img_mouth_points = []
        face_bbox = (0, 0, 0, 0)
>>>>>>> 7295169b

        if is_face_detected:
            # Detect landmarks (a 3d list) on image
            # Relevant dimensions are 1: faces and 3: individual landmarks 0-68
            _, landmarks = self.landmark_detector.fit(image_gray, faces)

            # Add face markers to the image and find largest face
            largest_face = [0, 0]  # [area (px^2), index]
            for i, face in enumerate(faces):
                (_, _, w, h) = face

                # Update the largest face
                if w * h > largest_face[0]:
                    largest_face = [w * h, i]

            # Get the largest face
            face_bbox = faces[largest_face[1]]

            # Find stomion (mouth center) in image. See below for the landmark indices:
            # https://pyimagesearch.com/2017/04/03/facial-landmarks-dlib-opencv-python/
            img_mouth_center = landmarks[largest_face[1]][0][66]
            img_face_points = landmarks[largest_face[1]][0]

<<<<<<< HEAD
        # Publish annotated image
        if publish_annotated_img:
            annotated_msg = cv2_image_to_ros_msg(image_rgb, compress=False)
            self.publisher_image.publish(annotated_msg)

        return is_face_detected, img_mouth_center, img_face_points
=======
        return is_face_detected, img_mouth_center, img_mouth_points, face_bbox
>>>>>>> 7295169b

    def get_mouth_depth(
        self, rgb_msg: Union[CompressedImage, Image], face_points: np.ndarray
    ) -> Tuple[bool, float]:
        """
        Get the depth of the mouth of the largest detected face in the image.

        Parameters
        ----------
        rgb_msg: The RGB image that the face was detected in.
        face_points: A list of (u,v) coordinates of all facial landmarks.

        Returns
        -------
        detected: whether the mouth was detected in the depth image.
        depth_mm: The depth of the mouth in mm.
        """

        # pylint: disable=too-many-locals
        # This function is not too complex, but it does have a lot of local variables.

        # Pull out a list of (u,v) coordinates of all facial landmarks that can be
        # averaged to approximate the mouth center
        mouth_points = face_points[48:68]

        use_plane = False

        # Find depth image closest in time to RGB image that face was in
        with self.depth_buffer_lock:
            min_time_diff = float("inf")
            closest_depth_msg = None
            for depth_msg in self.depth_buffer:
                depth_time = depth_msg.header.stamp.sec + (
                    depth_msg.header.stamp.nanosec / (10**9)
                )
                img_time = rgb_msg.header.stamp.sec + (
                    rgb_msg.header.stamp.nanosec / (10**9)
                )
                time_diff = abs(depth_time - img_time)
                if time_diff < min_time_diff:
                    min_time_diff = time_diff
                    closest_depth_msg = depth_msg
            if closest_depth_msg is None:
                self.get_logger().warn(
                    "No depth image message received.", throttle_duration_sec=1
                )
                return False, 0
            self.get_logger().info(
                f"Closest depth image message received at {closest_depth_msg.header.stamp}. "
                f"Corresponding RGB image message received at {rgb_msg.header.stamp}. "
                f"Time difference: {min_time_diff} seconds."
            )
        image_depth = self.bridge.imgmsg_to_cv2(
            closest_depth_msg,
            desired_encoding="passthrough",
        )

        # Retrieve the depth value averaged over all viable mouth coordinates
        depth_sum = 0
        num_points_in_frame = 0
        num_points_at_depth = 0
        for point in mouth_points:
            x, y = int(point[0]), int(point[1])
            # Ensure that point is contained within the depth image frame
            if 0 <= x < image_depth.shape[1] and 0 <= y < image_depth.shape[0]:
<<<<<<< HEAD
                num_points_in_frame += 1
                if image_depth[y][x] != 0:
                    num_points_at_depth += 1
                    depth_sum += image_depth[y][x]
        if num_points_in_frame < 0.5 * len(mouth_points):
            use_plane = True
            self.get_logger().warn(
                "Detected face in the RGB image, but majority of mouth points "
                "were outside the frame of the depth image."
            )
        if num_points_at_depth < 0.5 * len(mouth_points):
            use_plane = True
            self.get_logger().warn(
                "Majority of mouth points are obscured by the fork or food."
            )
        if use_plane:
            self.get_logger().warn(
                "Not enough viable mouth points detected. Predicting mouth depth "
                "from facial plane."
            )
            # Retrieve the depth value by best-fitting a plane to face points
            face_points_3d = []
            for point in face_points:
                x, y = int(point[0]), int(point[1])
                # Ensure that point is contained within the depth image frame
                if 0 <= x < image_depth.shape[1] and 0 <= y < image_depth.shape[0]:
                    if image_depth[y][x] != 0:
                        z = image_depth[y][x]
                        face_points_3d.append([x, y, z])

            # Fit a plane to detected face points
            plane = Plane.best_fit(Points(face_points_3d))
            a, b, c, d = plane.cartesian()

            # Locate u,v of stomion
            img_mouth_center = face_points[66]
            # Calculate depth of stomion u,v from fit plane
            depth_mm = (1.0 / c) * (
                d - (a * img_mouth_center[0]) - (b * img_mouth_center[1])
=======
                # Points with depth 0mm are invalid (typically out-of-range)
                if image_depth[y][x] != 0:
                    num_points_in_frame += 1
                    depth_sum += image_depth[y][x]
        if num_points_in_frame < 0.5 * len(face_points):
            self.get_logger().warn(
                "Detected face in the RGB image, but majority of mouth points "
                "were invalid. Ignoring this face."
>>>>>>> 7295169b
            )
            return True, depth_mm

        depth_mm = depth_sum / float(num_points_at_depth)
        return True, depth_mm

    def get_stomion_point(self, u: int, v: int, depth_mm: float) -> Point:
        """
        Get the 3d location of the mouth. This function assumes the color
        and depth images have the same frame, and returns the point in
        that frame.

        Parameters
        ----------
        u: The u coordinate of the mouth in the RGB image.
        v: The v coordinate of the mouth in the RGB image.
        depth_mm: The depth of the mouth in mm.

        Returns
        -------
        mouth_point: The 3d location of the mouth in the camera frame.
        """
        # Get the camera matrix
        with self.camera_info_lock:
            camera_matrix = self.camera_matrix

        # Compute the point. See https://www.youtube.com/watch?v=qByYk6JggQU&t=443s
        # for the derivation of the formulae.
        mouth_point = Point()
        mouth_point.x = (float(depth_mm) * (float(u) - camera_matrix[2])) / (
            1000.0 * camera_matrix[0]
        )
        mouth_point.y = (float(depth_mm) * (float(v) - camera_matrix[5])) / (
            1000.0 * camera_matrix[4]
        )
        mouth_point.z = float(depth_mm) / 1000.0

        return mouth_point

    def run(self) -> None:
        """
        Run face detection at the specified rate. Specifically, this function
        gets the latest RGB image message, gets the depth image message closest
        to it in time, runs face detection on the RGB image, and then determines
        the depth of the detected face.
        """
        rate = self.create_rate(self.rate_hz)
        while rclpy.ok():
            # Loop at the specified rate
            rate.sleep()

            # Check if face detection is on
            with self.is_on_lock:
                is_on = self.is_on
            if not is_on:
                continue

            # Create the FaceDetection message
            face_detection_msg = FaceDetection()

            # Get the latest RGB image message
            with self.latest_img_msg_lock:
                rgb_msg = self.latest_img_msg
            if rgb_msg is None:
                self.get_logger().warn(
                    "No RGB image message received.", throttle_duration_sec=1
                )
                continue

            # Detect the largest face in the RGB image
            image_bgr = cv2.imdecode(
                np.frombuffer(rgb_msg.data, np.uint8), cv2.IMREAD_COLOR
            )
            (
                is_face_detected,
                img_mouth_center,
<<<<<<< HEAD
                img_face_points,
            ) = self.detect_largest_face(rgb_msg)
=======
                img_mouth_points,
                face_bbox,
            ) = self.detect_largest_face(image_bgr)
>>>>>>> 7295169b

            if is_face_detected:
                # Get the depth of the mouth
                is_face_detected_depth, depth_mm = self.get_mouth_depth(
                    rgb_msg, img_face_points
                )
                if is_face_detected_depth:
                    # Get the 3d location of the mouth
                    face_detection_msg.detected_mouth_center.header = rgb_msg.header
                    face_detection_msg.detected_mouth_center.point = (
                        self.get_stomion_point(
                            img_mouth_center[0], img_mouth_center[1], depth_mm
                        )
                    )
                else:
                    is_face_detected = False

            # Annotate the image with the face
            if is_face_detected:
                self.annotate_image(image_bgr, img_mouth_points, face_bbox)

            # Publish the face detection image
            self.publisher_image.publish(
                cv2_image_to_ros_msg(image_bgr, compress=False, encoding="bgr8")
            )

            # Publish 3d point
            face_detection_msg.is_face_detected = is_face_detected
            self.publisher_results.publish(face_detection_msg)

    def annotate_image(
        self,
        image_bgr: npt.NDArray,
        img_mouth_points: npt.NDArray,
        face_bbox: Tuple[int, int, int, int],
    ) -> None:
        """
        Annotate the image with the face and mouth center.

        Parameters
        ----------
        image_bgr: The OpenCV image to annotate.
        img_mouth_points: A list of (u,v) coordinates of the facial landmarks of the mouth.
        face_bbox: The bounding box of the largest face detected in the image,
            in the form (x, y, w, h).
        """
        # Annotate the image with a red rectangle around largest face
        x, y, w, h = face_bbox
        cv2.rectangle(image_bgr, (x, y), (x + w, y + h), (0, 0, 255), 2)

        # Annotate the image with the face.
        cv2.rectangle(image_bgr, (x, y), (x + w, y + h), (255, 255, 255), 2)
        for landmark_x, landmark_y in img_mouth_points:
            cv2.circle(
                image_bgr,
                (int(landmark_x), int(landmark_y)),
                1,
                (0, 255, 0),
                5,
            )


def main(args=None):
    """
    Launch the ROS node and spin.
    """
    rclpy.init(args=args)

    face_detection = FaceDetectionNode()
    executor = MultiThreadedExecutor(num_threads=4)

    # Spin in the background since detecting faces will block
    # the main thread
    spin_thread = threading.Thread(
        target=rclpy.spin,
        args=(face_detection,),
        kwargs={"executor": executor},
        daemon=True,
    )
    spin_thread.start()

    # Run face detection
    try:
        face_detection.run()
    except KeyboardInterrupt:
        pass

    # Terminate this node
    face_detection.destroy_node()
    rclpy.shutdown()
    # Join the spin thread (so it is spinning in the main thread)
    spin_thread.join()


if __name__ == "__main__":
    main()<|MERGE_RESOLUTION|>--- conflicted
+++ resolved
@@ -339,7 +339,7 @@
         is_face_detected: Whether a face was detected in the image.
         mouth_center: The (u,v) coordinates of the somion of the largest face
             detected in the image.
-        mouth_points: A list of (u,v) coordinates of the facial landmarks of the mouth.
+        face_points: A list of (u,v) coordinates of the landmarks of the face.
         face_bbox: The bounding box of the largest face detected in the image,
             in the form (x, y, w, h).
         """
@@ -356,12 +356,8 @@
         faces = self.detector.detectMultiScale(image_gray)
         is_face_detected = len(faces) > 0
         img_mouth_center = (0, 0)
-<<<<<<< HEAD
         img_face_points = []
-=======
-        img_mouth_points = []
         face_bbox = (0, 0, 0, 0)
->>>>>>> 7295169b
 
         if is_face_detected:
             # Detect landmarks (a 3d list) on image
@@ -385,16 +381,7 @@
             img_mouth_center = landmarks[largest_face[1]][0][66]
             img_face_points = landmarks[largest_face[1]][0]
 
-<<<<<<< HEAD
-        # Publish annotated image
-        if publish_annotated_img:
-            annotated_msg = cv2_image_to_ros_msg(image_rgb, compress=False)
-            self.publisher_image.publish(annotated_msg)
-
-        return is_face_detected, img_mouth_center, img_face_points
-=======
-        return is_face_detected, img_mouth_center, img_mouth_points, face_bbox
->>>>>>> 7295169b
+        return is_face_detected, img_mouth_center, img_face_points, face_bbox
 
     def get_mouth_depth(
         self, rgb_msg: Union[CompressedImage, Image], face_points: np.ndarray
@@ -419,8 +406,6 @@
         # Pull out a list of (u,v) coordinates of all facial landmarks that can be
         # averaged to approximate the mouth center
         mouth_points = face_points[48:68]
-
-        use_plane = False
 
         # Find depth image closest in time to RGB image that face was in
         with self.depth_buffer_lock:
@@ -454,66 +439,44 @@
 
         # Retrieve the depth value averaged over all viable mouth coordinates
         depth_sum = 0
-        num_points_in_frame = 0
-        num_points_at_depth = 0
+        num_valid_points = 0
         for point in mouth_points:
-            x, y = int(point[0]), int(point[1])
+            u, v = int(point[0]), int(point[1])
             # Ensure that point is contained within the depth image frame
-            if 0 <= x < image_depth.shape[1] and 0 <= y < image_depth.shape[0]:
-<<<<<<< HEAD
-                num_points_in_frame += 1
-                if image_depth[y][x] != 0:
-                    num_points_at_depth += 1
-                    depth_sum += image_depth[y][x]
-        if num_points_in_frame < 0.5 * len(mouth_points):
-            use_plane = True
-            self.get_logger().warn(
-                "Detected face in the RGB image, but majority of mouth points "
-                "were outside the frame of the depth image."
-            )
-        if num_points_at_depth < 0.5 * len(mouth_points):
-            use_plane = True
-            self.get_logger().warn(
-                "Majority of mouth points are obscured by the fork or food."
-            )
-        if use_plane:
-            self.get_logger().warn(
-                "Not enough viable mouth points detected. Predicting mouth depth "
-                "from facial plane."
-            )
-            # Retrieve the depth value by best-fitting a plane to face points
-            face_points_3d = []
-            for point in face_points:
-                x, y = int(point[0]), int(point[1])
-                # Ensure that point is contained within the depth image frame
-                if 0 <= x < image_depth.shape[1] and 0 <= y < image_depth.shape[0]:
-                    if image_depth[y][x] != 0:
-                        z = image_depth[y][x]
-                        face_points_3d.append([x, y, z])
-
-            # Fit a plane to detected face points
-            plane = Plane.best_fit(Points(face_points_3d))
-            a, b, c, d = plane.cartesian()
-
-            # Locate u,v of stomion
-            img_mouth_center = face_points[66]
-            # Calculate depth of stomion u,v from fit plane
-            depth_mm = (1.0 / c) * (
-                d - (a * img_mouth_center[0]) - (b * img_mouth_center[1])
-=======
-                # Points with depth 0mm are invalid (typically out-of-range)
-                if image_depth[y][x] != 0:
-                    num_points_in_frame += 1
-                    depth_sum += image_depth[y][x]
-        if num_points_in_frame < 0.5 * len(face_points):
-            self.get_logger().warn(
-                "Detected face in the RGB image, but majority of mouth points "
-                "were invalid. Ignoring this face."
->>>>>>> 7295169b
-            )
+            if 0 <= u < image_depth.shape[1] and 0 <= v < image_depth.shape[0]:
+                if image_depth[v][u] != 0:
+                    num_valid_points += 1
+                    depth_sum += image_depth[v][u]
+        if num_valid_points >= 0.5 * len(mouth_points):
+            # If at least half of the mouth points are valid, use the average
+            # depth of the mouth points
+            depth_mm = depth_sum / float(num_valid_points)
             return True, depth_mm
 
-        depth_mm = depth_sum / float(num_points_at_depth)
+        # Retrieve the depth value by best-fitting a plane to face points
+        self.get_logger().warn(
+            "Detected face in the RGB image, but majority of mouth points "
+            "were invalid (outside the frame or depth not detected). "
+            "Predicting mouth depth from facial plane."
+        )
+        face_points_3d = []
+        for point in face_points:
+            u, v = int(point[0]), int(point[1])
+            # Ensure that point is contained within the depth image frame
+            if 0 <= u < image_depth.shape[1] and 0 <= v < image_depth.shape[0]:
+                if image_depth[v][u] != 0:
+                    z = image_depth[v][u]
+                    face_points_3d.append([u, v, z])
+
+        # Fit a plane to detected face points
+        plane = Plane.best_fit(Points(face_points_3d))
+        a, b, c, d = plane.cartesian()
+
+        # Locate u,v of stomion. See below for the landmark indices:
+        # https://pyimagesearch.com/2017/04/03/facial-landmarks-dlib-opencv-python/
+        stomion_u, stomion_v = face_points[66]
+        # Calculate depth of stomion u,v from fit plane
+        depth_mm = (1.0 / c) * (d - (a * stomion_u) - (b * stomion_v))
         return True, depth_mm
 
     def get_stomion_point(self, u: int, v: int, depth_mm: float) -> Point:
@@ -586,14 +549,9 @@
             (
                 is_face_detected,
                 img_mouth_center,
-<<<<<<< HEAD
                 img_face_points,
-            ) = self.detect_largest_face(rgb_msg)
-=======
-                img_mouth_points,
                 face_bbox,
             ) = self.detect_largest_face(image_bgr)
->>>>>>> 7295169b
 
             if is_face_detected:
                 # Get the depth of the mouth
@@ -613,7 +571,7 @@
 
             # Annotate the image with the face
             if is_face_detected:
-                self.annotate_image(image_bgr, img_mouth_points, face_bbox)
+                self.annotate_image(image_bgr, img_face_points, face_bbox)
 
             # Publish the face detection image
             self.publisher_image.publish(
@@ -627,16 +585,16 @@
     def annotate_image(
         self,
         image_bgr: npt.NDArray,
-        img_mouth_points: npt.NDArray,
+        img_face_points: npt.NDArray,
         face_bbox: Tuple[int, int, int, int],
     ) -> None:
         """
-        Annotate the image with the face and mouth center.
+        Annotate the image with the face and facial landmarks center.
 
         Parameters
         ----------
         image_bgr: The OpenCV image to annotate.
-        img_mouth_points: A list of (u,v) coordinates of the facial landmarks of the mouth.
+        img_face_points: A list of (u,v) coordinates of the facial landmarks.
         face_bbox: The bounding box of the largest face detected in the image,
             in the form (x, y, w, h).
         """
@@ -646,7 +604,7 @@
 
         # Annotate the image with the face.
         cv2.rectangle(image_bgr, (x, y), (x + w, y + h), (255, 255, 255), 2)
-        for landmark_x, landmark_y in img_mouth_points:
+        for landmark_x, landmark_y in img_face_points:
             cv2.circle(
                 image_bgr,
                 (int(landmark_x), int(landmark_y)),
