#!/usr/bin/env python3
"""
This file defines the SegmentFromPointNode class, which launches an action
server that takes in a seed point, segments the latest image with that seed
point using Segment Anything, and returns the top n contender masks.
"""
# Standard imports
import os
import threading
<<<<<<< HEAD
from typing import Tuple, Union
import math
=======
from typing import Optional, Tuple, Union
>>>>>>> bce0d9d7

# Third-party imports
import cv2
from cv_bridge import CvBridge
from efficient_sam.efficient_sam import build_efficient_sam
import numpy as np
import numpy.typing as npt
from rcl_interfaces.msg import ParameterDescriptor, ParameterType
import rclpy
from rclpy.action import ActionServer, CancelResponse, GoalResponse
from rclpy.action.server import ServerGoalHandle
from rclpy.callback_groups import MutuallyExclusiveCallbackGroup
from rclpy.executors import MultiThreadedExecutor
from rclpy.node import Node
from rclpy.parameter import Parameter
from segment_anything import sam_model_registry, SamPredictor
from sensor_msgs.msg import CameraInfo, CompressedImage, Image, RegionOfInterest
import torch
<<<<<<< HEAD
import pyrealsense2
=======
from torchvision import transforms
>>>>>>> bce0d9d7

# Local imports
from ada_feeding_msgs.action import SegmentFromPoint
from ada_feeding_msgs.msg import Mask
from ada_feeding_perception.helpers import (
   bbox_from_mask,
   crop_image_mask_and_point,
   cv2_image_to_ros_msg,
   download_checkpoint,
   get_connected_component,
   get_img_msg_type,
   ros_msg_to_cv2_image,
)

class SegmentFromPointNode(Node):
<<<<<<< HEAD
   """
   The SegmentFromPointNode launches an action server that takes in a seed point,
   segments the latest image with that seed point using Segment Anything, and
   returns the top n contender masks.
   """

   # pylint: disable=too-many-instance-attributes
   # Having more than 7 instance attributes is unavoidable here, since for
   # every subscription we need to store the subscription, mutex, and data,
   # and we have 3 subscriptions.

   def __init__(self) -> None:
       """
       Initialize the SegmentFromPointNode.
       """

       super().__init__("segment_from_point")

       # Check if cuda is available
       self.device = "cuda" if torch.cuda.is_available() else "cpu"

       # Read the parameters
       # NOTE: These parameters are only read once. Any changes after the node
       # is initialized will not be reflected.
       (
           model_name,
           model_base_url,
           model_dir,
           self.n_contender_masks,
       ) = self.read_params()

       # Download the checkpoint if it doesn't exist
       model_path = os.path.join(model_dir, model_name)
       if not os.path.isfile(model_path):
           self.get_logger().info("Model checkpoint does not exist. Downloading...")
           download_checkpoint(model_name, model_dir, model_base_url)
           self.get_logger().info(f"Model checkpoint downloaded {model_path}.")

       # Create the shared resource to ensure that the action server rejects all
       # goals while a goal is currently active.
       self.active_goal_request_lock = threading.Lock()
       self.active_goal_request = None

       # Subscribe to the camera info topic, to get the camera intrinsics
       self.camera_info = None
       self.camera_info_lock = threading.Lock()
       self.camera_info_subscriber = self.create_subscription(
           CameraInfo,
           "~/camera_info",
           self.camera_info_callback,
           1,
           callback_group=MutuallyExclusiveCallbackGroup(),
       )

       # Subscribe to the aligned depth image topic, to store the latest depth image
       # NOTE: We assume this is in the same frame as the RGB image
       self.latest_depth_img_msg = None
       self.latest_depth_img_msg_lock = threading.Lock()
       aligned_depth_topic = "~/aligned_depth"
       try:
           aligned_depth_type = get_img_msg_type(aligned_depth_topic, self)
       except ValueError as err:
           self.get_logger().error(
               f"Error getting type of depth image topic. Defaulting to Image. {err}"
           )
           aligned_depth_type = Image
       self.depth_image_subscriber = self.create_subscription(
           aligned_depth_type,
           aligned_depth_topic,
           self.depth_image_callback,
           1,
           callback_group=MutuallyExclusiveCallbackGroup(),
       )

       # Subscribe to the RGB image topic, to store the latest image
       self.latest_img_msg = None
       self.latest_img_msg_lock = threading.Lock()
       image_topic = "~/image"
       try:
           image_type = get_img_msg_type(image_topic, self)
       except ValueError as err:
           self.get_logger().error(
               f"Error getting type of image topic. Defaulting to CompressedImage. {err}"
           )
           image_type = CompressedImage
       self.image_subscriber = self.create_subscription(
           image_type,
           image_topic,
           self.image_callback,
           1,
           callback_group=MutuallyExclusiveCallbackGroup(),
       )

       # Initialize Segment Anything
       self.initialize_food_segmentation(model_name, model_path)

   def read_params(
       self,
   ) -> Tuple[Parameter, Parameter, Parameter, Parameter, Parameter]:
       """
       Read the parameters for this node.

       Returns
       -------
       model_name: The name of the Segment Anything model checkpoint to use
       model_base_url: The URL to download the model checkpoint from if it is
           not already downloaded
       model_dir: The location of the directory where the model checkpoint is / should be stored
       n_contender_masks: The number of contender masks to return per point.
       """
       (
           model_name,
           model_base_url,
           model_dir,
           n_contender_masks,
       ) = self.declare_parameters(
           "",
           [
               (
                   "model_name",
                   None,
                   ParameterDescriptor(
                       name="model_name",
                       type=ParameterType.PARAMETER_STRING,
                       description="The name of the Segment Anything model checkpoint to use",
                       read_only=True,
                   ),
               ),
               (
                   "model_base_url",
                   None,
                   ParameterDescriptor(
                       name="model_base_url",
                       type=ParameterType.PARAMETER_STRING,
                       description=(
                           "The URL to download the model checkpoint from if "
                           "it is not already downloaded"
                       ),
                       read_only=True,
                   ),
               ),
               (
                   "model_dir",
                   None,
                   ParameterDescriptor(
                       name="model_dir",
                       type=ParameterType.PARAMETER_STRING,
                       description=(
                           "The location of the directory where the model "
                           "checkpoint is / should be stored"
                       ),
                       read_only=True,
                   ),
               ),
               (
                   "n_contender_masks",
                   3,
                   ParameterDescriptor(
                       name="n_contender_masks",
                       type=ParameterType.PARAMETER_INTEGER,
                       description="The number of contender masks to return per point.",
                       read_only=True,
                   ),
               ),
           ],
       )
       return (
           model_name.value,
           model_base_url.value,
           model_dir.value,
           n_contender_masks.value,
       )

   def initialize_food_segmentation(self, model_name: str, model_path: str) -> None:
       """
       Initialize all attributes needed for food segmentation.   [ 66  81 127]

       This includes loading the Segment Anything model, launching the action
       server, and more. Note that we are guarenteed the model exists since
       it was downloaded in the __init__ function of this class.

       Parameters
       ----------
       model_name: The name of the model to load.
       model_path: The path to the model checkpoint to load.

       Raises
       ------
       ValueError if the model name does not contain vit_h, vit_l, or vit_b
       """
       self.get_logger().info("Initializing food segmentation...")
       # Load the model and move it to the specified device
       if "vit_b" in model_name:  # base model
           model_type = "vit_b"
       elif "vit_l" in model_name:  # large model
           model_type = "vit_l"
       elif "vit_h" in model_name:  # huge model
           model_type = "vit_h"
       else:
           raise ValueError(f"Unknown model type {model_name}")
       sam = sam_model_registry[model_type](checkpoint=model_path)
       sam.to(device=self.device)

       # Create the predictor
       # NOTE: If we allow for concurrent goals, this should be protected by
       # a lock.
       self.predictor = SamPredictor(sam)

       # Convert between ROS and CV images
       self.bridge = CvBridge()

       # Create the action server
       self._action_server = ActionServer(
           self,
           SegmentFromPoint,
           "SegmentFromPoint",
           self.execute_callback,
           goal_callback=self.goal_callback,
           cancel_callback=self.cancel_callback,
           callback_group=MutuallyExclusiveCallbackGroup(),
       )
       self.get_logger().info("...Done!")

   def camera_info_callback(self, msg: CameraInfo) -> None:
       """
       Store the latest camera info message.

       Parameters
       ----------
       msg: The camera info message.
       """
       with self.camera_info_lock:
           self.camera_info = msg

   def depth_image_callback(self, msg: Union[Image, CompressedImage]) -> None:
       """
       Store the latest depth image message.

       Parameters
       ----------
       msg: The depth image message.
       """
       with self.latest_depth_img_msg_lock:
           self.latest_depth_img_msg = msg

   def image_callback(self, msg: Union[Image, CompressedImage]) -> None:
       """
       Store the latest image message.

       Parameters
       ----------
       msg: The image message.
       """
       with self.latest_img_msg_lock:
           self.latest_img_msg = msg

   def goal_callback(self, goal_request: SegmentFromPoint.Goal) -> GoalResponse:
       """
       Accept a goal if this action does not already have an active goal,
       else reject.

       NOTE: Since each segmenatation takes ~200ms on a machine with a GPU,
       we do not allow the user to cancel a goal and start a new one. It is
       more straightforward to require the first goal to finish.

       Parameters
       ----------
       goal_request: The goal request message.
       """
       self.get_logger().info("Received goal request")
       with self.latest_img_msg_lock:
           if self.latest_img_msg is None:
               self.get_logger().info(
                   "Rejecting goal request since no color image received"
               )
               return GoalResponse.REJECT
       with self.latest_depth_img_msg_lock:
           if self.latest_depth_img_msg is None:
               self.get_logger().info(
                   "Rejecting goal request since no depth image received"
               )
               return GoalResponse.REJECT
       with self.active_goal_request_lock:
           if self.active_goal_request is None:
               self.get_logger().info("Accepting goal request")
               self.active_goal_request = goal_request
               return GoalResponse.ACCEPT
           self.get_logger().info(
               "Rejecting goal request since there is already an active one"
           )
           return GoalResponse.REJECT

   def cancel_callback(self, _: ServerGoalHandle) -> CancelResponse:
       """
       Always accept client requests to cancel the active goal. However, note
       that in practice `execute_callback` doesn't interrupt the segmentation
       to process the callback, and instead waits for segmentation to complete.

       Parameters
       ----------
       goal_handle: The goal handle.
       """
       self.get_logger().info("Received cancel request, accepting")
       return CancelResponse.ACCEPT

   def segment_image(
       self, seed_point: Tuple[int, int], image_msg: Image
   ) -> SegmentFromPoint.Result:
       """
       Segment image using the SAM model.

       Parameters
       ----------
       seed_point: The seed point to segment from.
       image_msg: The Image message containing the image to segment.

       Returns
       -------
       result: The result message containing the contender masks.
       """
       self.get_logger().info("Segmenting image...")
       # Create the result
       result = SegmentFromPoint.Result()
       result.header = image_msg.header
       with self.camera_info_lock:
           if self.camera_info is not None:
               result.camera_info = self.camera_info
           else:
               self.get_logger().warn(
                   "Camera info not received, not including in result message"
               )

       # Get the latest depth image
       with self.latest_depth_img_msg_lock:
           depth_img_msg = self.latest_depth_img_msg

       # Convert the image to OpenCV format
       image = ros_msg_to_cv2_image(image_msg, self.bridge)

       # Convert the image to RGB for Segment Anything
       image = cv2.cvtColor(image, cv2.COLOR_BGR2RGB)

       # Convert the depth image to OpenCV format. The depth image is a
       # 16-bit image with depth in mm.
       depth_img = ros_msg_to_cv2_image(depth_img_msg, self.bridge)

       # Segment the image
       self.predictor.set_image(image)
       masks, scores, _ = self.predictor.predict(
           point_coords=np.array([seed_point]),
           point_labels=np.array([1]),
           multimask_output=True,
       )

       # Convert the image back to BGR, which is OpenCV's default format
       image = cv2.cvtColor(image, cv2.COLOR_RGB2BGR)

       # Sort the masks from highest to lowest score
       scored_masks_sorted = sorted(
           zip(scores, masks), key=lambda x: x[0], reverse=True
       )

       # Convert the top `self.n_contender_masks` masks to ROS messages
       for mask_num in range(min(len(scored_masks_sorted), self.n_contender_masks)):
           score, mask = scored_masks_sorted[mask_num]
           item_id = f"food_id_{mask_num:d}"
           mask_msg = self.generate_mask_msg(
               item_id, score.item(), mask, image, depth_img, seed_point
           )
           result.detected_items.append(mask_msg)

       # Return the result message
       return result

   # pylint: disable=too-many-arguments
   # More arguments is fine here, since the purpose of this function is to consolidate
   # multiple pieces of data into a single message.
   def generate_mask_msg(
       self,
       item_id: str,
       score: float,
       mask: npt.NDArray[np.bool_],
       image: npt.NDArray,
       depth_img: npt.NDArray,
       seed_point: Tuple[int, int],
   ) -> Mask:
       """
       Convert a mask detected by SegmentAnything to a ROS Mask msg.

       Parameters
       ----------
       item_id: The ID of the mask to include in the message.
       score: The score (confidence) SegmentAnything outputted for the mask.
       mask: The mask.
       image: The image the mask was detected in.
       depth_img: The most recent depth image.
       seed_point: The seed point used to segment the image.
       """
       # Clean the mask to only contain the connected component containing
       # the seed point
       # TODO: Thoroughly test this, in case we need to add more mask cleaning!
       #       Erosion/dilation could be useful here.
       cleaned_mask = get_connected_component(mask, seed_point)

       self.get_logger().info(f"cleaned_mask, {cleaned_mask}, {type(cleaned_mask)}, {cleaned_mask.min()}, {cleaned_mask.max()}")
       self.get_logger().info(f"image, {image}, {type(image)}, {image.min()}, {image.max()}")
       self.get_logger().info(f"depth_img, {depth_img}, {type(depth_img)}, {depth_img.min()}, {depth_img.max()}")
       # Get the average depth over the mask
       average_depth_mm = np.sum(np.where(cleaned_mask, depth_img, 0)) / np.sum(
           cleaned_mask
       )
       self.get_logger().info(f"average_depth_mm {average_depth_mm}")
       # Compute the bounding box
       bbox = bbox_from_mask(cleaned_mask)
       # Crop the image and the mask
       cropped_image, cropped_mask, _ = crop_image_mask_and_point(
           image, cleaned_mask, seed_point, bbox
       )
       # Convert the mask to an image
       mask_img = np.where(cropped_mask, 255, 0).astype(np.uint8)

       # Create the message
       mask_msg = Mask()
       mask_msg.roi = RegionOfInterest(
           x_offset=int(bbox.xmin),
           y_offset=int(bbox.ymin),
           height=int(bbox.ymax - bbox.ymin),
           width=int(bbox.xmax - bbox.xmin),
           do_rectify=False,
       )
       mask_msg.mask = cv2_image_to_ros_msg(mask_img, compress=True)
       mask_msg.rgb_image = cv2_image_to_ros_msg(cropped_image, compress=True)
       mask_msg.average_depth = average_depth_mm / 1000.0
       mask_msg.item_id = item_id
       mask_msg.confidence = score

       return mask_msg

   async def execute_callback(
       self, goal_handle: ServerGoalHandle
   ) -> SegmentFromPoint.Result:
       """
       Execute the goal.

       Note that as it stands, this function communicates no feedback to the
       client. This is because each segmentation call takes ~200ms on a machine
       with a GPU. If we want to provide feedback, we'll need to run segmentation
       in a separate process and communicate goals/results with a Pipe, which
       would add latency and introduce complexity.

       Parameters
       ----------
       goal_handle: The goal handle for this action call.

       Returns
       -------
       result: The result message containing the contender masks.
       """
       self.get_logger().info(f"Executing goal...{goal_handle}")

       # Get the latest image
       latest_img_msg = None
       with self.latest_img_msg_lock:
           latest_img_msg = self.latest_img_msg

       # Segment the image
       seed_point = (
           int(goal_handle.request.seed_point.point.x),
           int(goal_handle.request.seed_point.point.y),
       )
       result = self.segment_image(seed_point, latest_img_msg)

       # Check if there was a cancel request
       if goal_handle.is_cancel_requested:
           self.get_logger().info("Goal canceled")
           goal_handle.canceled()
           result = SegmentFromPoint.Result()
           result.status = result.STATUS_CANCELED
           with self.active_goal_request_lock:
               self.active_goal_request = None  # Clear the active goal
           return result
       self.get_logger().info("Goal not canceled")

       # Return the result
       self.get_logger().info("Segmentation succeeded, returning")
       goal_handle.succeed()
       result.status = result.STATUS_SUCCEEDED
       with self.active_goal_request_lock:
           self.active_goal_request = None  # Clear the active goal
       # self.get_logger().info(f"...Done {result}!")
       return result
=======
    """
    The SegmentFromPointNode launches an action server that takes in a seed point,
    segments the latest image with that seed point using Segment Anything, and
    returns the top n contender masks.
    """

    # pylint: disable=too-many-instance-attributes
    # Having more than 7 instance attributes is unavoidable here, since for
    # every subscription we need to store the subscription, mutex, and data,
    # and we have 3 subscriptions.

    def __init__(self) -> None:
        """
        Initialize the SegmentFromPointNode.
        """

        super().__init__("segment_from_point")

        # Check if cuda is available
        self.device = "cuda" if torch.cuda.is_available() else "cpu"

        # Read the parameters
        # NOTE: These parameters are only read once. Any changes after the node
        # is initialized will not be reflected.
        (
            model_name,
            model_base_url,
            model_dir,
            self.use_efficient_sam,
            self.n_contender_masks,
            self.rate_hz,
            self.min_depth_mm,
            self.max_depth_mm,
        ) = self.read_params()

        # Download the checkpoint if it doesn't exist
        model_path = os.path.join(model_dir, model_name)
        if not os.path.isfile(model_path):
            self.get_logger().info("Model checkpoint does not exist. Downloading...")
            download_checkpoint(model_name, model_dir, model_base_url)
            self.get_logger().info(f"Model checkpoint downloaded {model_path}.")

        # Create the shared resource to ensure that the action server rejects all
        # goals while a goal is currently active.
        self.active_goal_request_lock = threading.Lock()
        self.active_goal_request = None

        # Subscribe to the camera info topic, to get the camera intrinsics
        self.camera_info = None
        self.camera_info_lock = threading.Lock()
        self.camera_info_subscriber = self.create_subscription(
            CameraInfo,
            "~/camera_info",
            self.camera_info_callback,
            1,
            callback_group=MutuallyExclusiveCallbackGroup(),
        )

        # Subscribe to the aligned depth image topic, to store the latest depth image
        # NOTE: We assume this is in the same frame as the RGB image
        self.latest_depth_img_msg = None
        self.latest_depth_img_msg_lock = threading.Lock()
        aligned_depth_topic = "~/aligned_depth"
        try:
            aligned_depth_type = get_img_msg_type(aligned_depth_topic, self)
        except ValueError as err:
            self.get_logger().error(
                f"Error getting type of depth image topic. Defaulting to Image. {err}"
            )
            aligned_depth_type = Image
        self.depth_image_subscriber = self.create_subscription(
            aligned_depth_type,
            aligned_depth_topic,
            self.depth_image_callback,
            1,
            callback_group=MutuallyExclusiveCallbackGroup(),
        )

        # Subscribe to the RGB image topic, to store the latest image
        self.latest_img_msg = None
        self.latest_img_msg_lock = threading.Lock()
        image_topic = "~/image"
        try:
            image_type = get_img_msg_type(image_topic, self)
        except ValueError as err:
            self.get_logger().error(
                f"Error getting type of image topic. Defaulting to CompressedImage. {err}"
            )
            image_type = CompressedImage
        self.image_subscriber = self.create_subscription(
            image_type,
            image_topic,
            self.image_callback,
            1,
            callback_group=MutuallyExclusiveCallbackGroup(),
        )

        # Initialize Segment Anything
        if self.use_efficient_sam:
            self.initialize_efficient_sam(model_name, model_path)
        else:
            self.initialize_sam(model_name, model_path)

        # Convert between ROS and CV images
        self.bridge = CvBridge()

        # Create the Action Server
        self._action_server = ActionServer(
            self,
            SegmentFromPoint,
            "SegmentFromPoint",
            self.execute_callback,
            goal_callback=self.goal_callback,
            cancel_callback=self.cancel_callback,
            callback_group=MutuallyExclusiveCallbackGroup(),
        )

    def read_params(
        self,
    ) -> Tuple[Parameter, Parameter, Parameter, Parameter, Parameter]:
        """
        Read the parameters for this node.

        Returns
        -------
        model_name: The name of the Segment Anything model checkpoint to use
        model_base_url: The URL to download the model checkpoint from if it is
            not already downloaded
        model_dir: The location of the directory where the model checkpoint is / should be stored
        use_efficient_sam: Whether to use EfficientSAM or SAM
        n_contender_masks: The number of contender masks to return per point.
        rate_hz: The rate at which to return feedback.
        min_depth_mm: The minimum depth in mm to consider for a mask.
        max_depth_mm: The maximum depth in mm to consider for a mask.
        """
        (
            sam_model_name,
            sam_model_base_url,
            efficient_sam_model_name,
            efficient_sam_model_base_url,
            model_dir,
            use_efficient_sam,
            n_contender_masks,
            rate_hz,
            min_depth_mm,
            max_depth_mm,
        ) = self.declare_parameters(
            "",
            [
                (
                    "sam_model_name",
                    None,
                    ParameterDescriptor(
                        name="sam_model_name",
                        type=ParameterType.PARAMETER_STRING,
                        description="The name of the model checkpoint to use for SAM",
                        read_only=True,
                    ),
                ),
                (
                    "sam_model_base_url",
                    None,
                    ParameterDescriptor(
                        name="sam_model_base_url",
                        type=ParameterType.PARAMETER_STRING,
                        description=(
                            "The URL to download the model checkpoint from if "
                            "it is not already downloaded for SAM"
                        ),
                        read_only=True,
                    ),
                ),
                (
                    "efficient_sam_model_name",
                    None,
                    ParameterDescriptor(
                        name="efficient_sam_model_name",
                        type=ParameterType.PARAMETER_STRING,
                        description="The name of the model checkpoint to use for EfficientSAM",
                        read_only=True,
                    ),
                ),
                (
                    "efficient_sam_model_base_url",
                    None,
                    ParameterDescriptor(
                        name="efficient_sam_model_base_url",
                        type=ParameterType.PARAMETER_STRING,
                        description=(
                            "The URL to download the model checkpoint from if "
                            "it is not already downloaded for EfficientSAM"
                        ),
                        read_only=True,
                    ),
                ),
                (
                    "model_dir",
                    None,
                    ParameterDescriptor(
                        name="model_dir",
                        type=ParameterType.PARAMETER_STRING,
                        description=(
                            "The location of the directory where the model "
                            "checkpoint is / should be stored"
                        ),
                        read_only=True,
                    ),
                ),
                (
                    "use_efficient_sam",
                    True,
                    ParameterDescriptor(
                        name="use_efficient_sam",
                        type=ParameterType.PARAMETER_BOOL,
                        description=("Whether to use EfficientSAM or SAM"),
                        read_only=True,
                    ),
                ),
                (
                    "n_contender_masks",
                    3,
                    ParameterDescriptor(
                        name="n_contender_masks",
                        type=ParameterType.PARAMETER_INTEGER,
                        description="The number of contender masks to return per point.",
                        read_only=True,
                    ),
                ),
                (
                    "rate_hz",
                    10.0,
                    ParameterDescriptor(
                        name="rate_hz",
                        type=ParameterType.PARAMETER_DOUBLE,
                        description="The rate at which to return feedback.",
                        read_only=True,
                    ),
                ),
                (
                    "min_depth_mm",
                    330,
                    ParameterDescriptor(
                        name="min_depth_mm",
                        type=ParameterType.PARAMETER_INTEGER,
                        description="The minimum depth in mm to consider in a mask.",
                        read_only=True,
                    ),
                ),
                (
                    "max_depth_mm",
                    10150000,
                    ParameterDescriptor(
                        name="max_depth_mm",
                        type=ParameterType.PARAMETER_INTEGER,
                        description="The maximum depth in mm to consider in a mask.",
                        read_only=True,
                    ),
                ),
            ],
        )

        if use_efficient_sam.value:
            model_name = efficient_sam_model_name.value
            model_base_url = efficient_sam_model_base_url.value
        else:
            model_name = sam_model_name.value
            model_base_url = sam_model_base_url.value

        return (
            model_name,
            model_base_url,
            model_dir.value,
            use_efficient_sam.value,
            n_contender_masks.value,
            rate_hz.value,
            min_depth_mm.value,
            max_depth_mm.value,
        )

    def initialize_sam(self, model_name: str, model_path: str) -> None:
        """
        Initialize all attributes needed for food segmentation with SAM.

        This includes loading the SAM, launching the action
        server, and more. Note that we are guarenteed the model exists since
        it was downloaded in the __init__ function of this class.

        Parameters
        ----------
        model_name: The name of the model to load.
        model_path: The path to the model checkpoint to load.

        Raises
        ------
        ValueError if the model name does not contain vit_h, vit_l, or vit_b
        """
        self.get_logger().info("Initializing SAM...")
        # Load the model and move it to the specified device
        if "vit_b" in model_name:  # base model
            model_type = "vit_b"
        elif "vit_l" in model_name:  # large model
            model_type = "vit_l"
        elif "vit_h" in model_name:  # huge model
            model_type = "vit_h"
        else:
            raise ValueError(f"Unknown model type {model_name}")
        sam = sam_model_registry[model_type](checkpoint=model_path)
        sam.to(device=self.device)

        # Create the predictor
        # NOTE: If we allow for concurrent goals, this should be protected by
        # a lock.
        self.predictor = SamPredictor(sam)

        self.get_logger().info("...Done!")

    def initialize_efficient_sam(self, model_name: str, model_path: str) -> None:
        """
        Initialize all attributes needed for food segmentation with EfficientSAM.

        This includes loading the EfficientSAM model, launching the action
        server, and more. Note that we are guarenteed the model exists since
        it was downloaded in the __init__ function of this class.

        Parameters
        ----------
        model_name: The name of the model to load.
        model_path: The path to the model checkpoint to load.

        Raises
        ------
        ValueError if the model name does not contain efficient_sam
        """
        self.get_logger().info("Initializing EfficientSAM...")
        # Hardcoded from https://github.com/yformer/EfficientSAM/blob/main/efficient_sam/build_efficient_sam.py
        if "vits" in model_name:
            encoder_patch_embed_dim = 384
            encoder_num_heads = 6
        elif "vitt" in model_name:
            encoder_patch_embed_dim = 192
            encoder_num_heads = 3
        else:
            raise ValueError(f"Unknown model type {model_name}")
        self.efficient_sam = build_efficient_sam(
            encoder_patch_embed_dim=encoder_patch_embed_dim,
            encoder_num_heads=encoder_num_heads,
            checkpoint=model_path,
        ).eval()
        self.efficient_sam.to(device=self.device)

        self.get_logger().info("...Done!")

    def camera_info_callback(self, msg: CameraInfo) -> None:
        """
        Store the latest camera info message.

        Parameters
        ----------
        msg: The camera info message.
        """
        with self.camera_info_lock:
            self.camera_info = msg

    def depth_image_callback(self, msg: Union[Image, CompressedImage]) -> None:
        """
        Store the latest depth image message.

        Parameters
        ----------
        msg: The depth image message.
        """
        with self.latest_depth_img_msg_lock:
            self.latest_depth_img_msg = msg

    def image_callback(self, msg: Union[Image, CompressedImage]) -> None:
        """
        Store the latest image message.

        Parameters
        ----------
        msg: The image message.
        """
        with self.latest_img_msg_lock:
            self.latest_img_msg = msg

    def goal_callback(self, goal_request: SegmentFromPoint.Goal) -> GoalResponse:
        """
        Accept a goal if this action does not already have an active goal,
        else reject.

        NOTE: Since each segmenatation takes ~200ms on a machine with a GPU,
        we do not allow the user to cancel a goal and start a new one. It is
        more straightforward to require the first goal to finish.

        Parameters
        ----------
        goal_request: The goal request message.
        """
        self.get_logger().info("Received goal request")
        with self.latest_img_msg_lock:
            if self.latest_img_msg is None:
                self.get_logger().info(
                    "Rejecting goal request since no color image received"
                )
                return GoalResponse.REJECT
        with self.latest_depth_img_msg_lock:
            if self.latest_depth_img_msg is None:
                self.get_logger().info(
                    "Rejecting goal request since no depth image received"
                )
                return GoalResponse.REJECT
        with self.active_goal_request_lock:
            if self.active_goal_request is None:
                self.get_logger().info("Accepting goal request")
                self.active_goal_request = goal_request
                return GoalResponse.ACCEPT
            self.get_logger().info(
                "Rejecting goal request since there is already an active one"
            )
            return GoalResponse.REJECT

    def cancel_callback(self, _: ServerGoalHandle) -> CancelResponse:
        """
        Always accept client requests to cancel the active goal. However, note
        that in practice `execute_callback` doesn't interrupt the segmentation
        to process the callback, and instead waits for segmentation to complete.

        Parameters
        ----------
        goal_handle: The goal handle.
        """
        self.get_logger().info("Received cancel request, accepting")
        return CancelResponse.ACCEPT

    def run_sam(
        self, image: npt.NDArray, seed_point: Tuple[int, int]
    ) -> list[Tuple[float, npt.NDArray[np.bool_]]]:
        """
        Run the SAM model on the image and seed point.

        Parameters
        ----------
        image: The image to segment, in BGR.
        seed_point: The seed point to segment from.

        Returns
        -------
        masks: The masks outputted by the model.
        scores: The scores outputted by the model.
        """
        self.get_logger().info("Segmenting image with SAM...")
        # Convert image from BGR to RGB
        image = cv2.cvtColor(image, cv2.COLOR_BGR2RGB)

        # Segment the image with that input point
        self.predictor.set_image(image)
        masks, scores, _ = self.predictor.predict(
            point_coords=np.array([seed_point]),
            point_labels=np.array([1]),
            multimask_output=True,
        )
        return masks, scores

    def run_efficient_sam(
        self, image: npt.NDArray, seed_point: Tuple[int, int]
    ) -> list[Tuple[float, npt.NDArray[np.bool_]]]:
        """
        Run the EfficientSAM model on the image and seed point.

        Code adapted from https://github.com/yformer/EfficientSAM/blob/main/EfficientSAM_example.py

        Parameters
        ----------
        image: The image to segment, in BGR.
        seed_point: The seed point to segment from.

        Returns
        -------
        masks: The masks outputted by the model.
        scores: The scores outputted by the model.
        """
        self.get_logger().info("Segmenting image with EfficientSAM...")
        # Convert image from BGR to RGB
        image = cv2.cvtColor(image, cv2.COLOR_BGR2RGB)

        # Convert the image to a tensor
        image_tensor = transforms.ToTensor()(image).to(device=self.device)

        # Convert the seed point to a tensor
        input_points = torch.tensor(np.array(seed_point).reshape((1, 1, 1, 2))).to(
            device=self.device
        )

        # Convert the labels to a tensor
        input_labels = torch.tensor([[[1]]]).to(device=self.device)

        # Run the model
        predicted_logits, predicted_iou = self.efficient_sam(
            image_tensor[None, ...],
            input_points,
            input_labels,
        )
        sorted_ids = torch.argsort(predicted_iou, dim=-1, descending=True)
        predicted_iou = torch.take_along_dim(predicted_iou, sorted_ids, dim=2)
        predicted_logits = torch.take_along_dim(
            predicted_logits, sorted_ids[..., None, None], dim=2
        )
        masks = torch.ge(predicted_logits[0, 0, :, :, :], 0).cpu().detach().numpy()
        scores = predicted_iou[0, 0, :].cpu().detach().numpy()
        return masks, scores

    async def segment_image(
        self, seed_point: Tuple[int, int], image_msg: Image
    ) -> SegmentFromPoint.Result:
        """
        Segment image using the SAM model.

        Parameters
        ----------
        seed_point: The seed point to segment from.
        image_msg: The Image message containing the image to segment.

        Returns
        -------
        result: The result message containing the contender masks.
        """
        # pylint: disable=too-many-locals
        # All are necessary.

        self.get_logger().info("Segmenting image...")
        # Create the result
        result = SegmentFromPoint.Result()
        result.header = image_msg.header
        with self.camera_info_lock:
            if self.camera_info is not None:
                result.camera_info = self.camera_info
            else:
                self.get_logger().warn(
                    "Camera info not received, not including in result message"
                )

        # Get the latest depth image
        with self.latest_depth_img_msg_lock:
            depth_img_msg = self.latest_depth_img_msg

        # Convert the image to OpenCV format
        image = ros_msg_to_cv2_image(image_msg, self.bridge)

        # Convert the depth image to OpenCV format. The depth image is a
        # 16-bit image with depth in mm.
        depth_img = ros_msg_to_cv2_image(depth_img_msg, self.bridge)

        # Segment the image
        start_time = self.get_clock().now()
        if self.use_efficient_sam:
            masks, scores = self.run_efficient_sam(image, seed_point)
        else:
            masks, scores = self.run_sam(image, seed_point)
        elpased_time = self.get_clock().now() - start_time
        self.get_logger().info(
            f"Elapsed time Model: {elpased_time.nanoseconds / 10.0**9} secs"
        )

        # Sort the masks from highest to lowest score
        scored_masks_sorted = sorted(
            zip(scores, masks), key=lambda x: x[0], reverse=True
        )

        # Convert the top `self.n_contender_masks` masks to ROS messages
        for mask_num in range(min(len(scored_masks_sorted), self.n_contender_masks)):
            score, mask = scored_masks_sorted[mask_num]
            item_id = f"food_id_{mask_num:d}"
            mask_msg = self.generate_mask_msg(
                item_id, score.item(), mask, image, depth_img, seed_point
            )
            if mask_msg is not None:
                result.detected_items.append(mask_msg)

        # Return the result message
        return result

    def generate_mask_msg(
        self,
        item_id: str,
        score: float,
        mask: npt.NDArray[np.bool_],
        image: npt.NDArray,
        depth_img: npt.NDArray,
        seed_point: Tuple[int, int],
    ) -> Optional[Mask]:
        """
        Convert a mask detected by SegmentAnything to a ROS Mask msg.

        Parameters
        ----------
        item_id: The ID of the mask to include in the message.
        score: The score (confidence) SegmentAnything outputted for the mask.
        mask: The mask.
        image: The image the mask was detected in.
        depth_img: The most recent depth image.
        seed_point: The seed point used to segment the image.
        """
        # pylint: disable=too-many-arguments, too-many-locals
        # More arguments is fine here, since the purpose of this function is to consolidate
        # multiple pieces of data into a single message.

        # Clean the mask to only contain the connected component containing
        # the seed point
        # TODO: Thoroughly test this, in case we need to add more mask cleaning!
        #       Erosion/dilation could be useful here.
        cleaned_mask = get_connected_component(mask, seed_point)
        # Get the **median** depth over the mask
        masked_depth = depth_img[cleaned_mask]
        average_depth_mm = np.median(
            masked_depth[
                np.logical_and(
                    masked_depth >= self.min_depth_mm, masked_depth <= self.max_depth_mm
                )
            ]
        )
        if np.isnan(average_depth_mm):
            self.get_logger().warn(
                f"No depth points within [{self.min_depth_mm}, {self.max_depth_mm}] mm range "
                f"for mask {item_id}. Skipping mask."
            )
            return None
        # Compute the bounding box
        bbox = bbox_from_mask(cleaned_mask)
        # Crop the image and the mask
        cropped_image, cropped_mask, _ = crop_image_mask_and_point(
            image, cleaned_mask, seed_point, bbox
        )
        cropped_depth, _, _ = crop_image_mask_and_point(
            depth_img, cleaned_mask, seed_point, bbox
        )
        # Convert the mask to an image
        mask_img = np.where(cropped_mask, 255, 0).astype(np.uint8)

        # Create the message
        mask_msg = Mask()
        mask_msg.roi = RegionOfInterest(
            x_offset=int(bbox.xmin),
            y_offset=int(bbox.ymin),
            height=int(bbox.ymax - bbox.ymin),
            width=int(bbox.xmax - bbox.xmin),
            do_rectify=False,
        )
        mask_msg.mask = cv2_image_to_ros_msg(mask_img, compress=True)
        mask_msg.rgb_image = cv2_image_to_ros_msg(cropped_image, compress=True)
        mask_msg.depth_image = cv2_image_to_ros_msg(cropped_depth, compress=False)
        mask_msg.average_depth = average_depth_mm / 1000.0
        mask_msg.item_id = item_id
        mask_msg.confidence = score

        return mask_msg

    async def execute_callback(
        self, goal_handle: ServerGoalHandle
    ) -> SegmentFromPoint.Result:
        """
        Execute the goal.

        Note that as it stands, this function communicates no feedback to the
        client. This is because each segmentation call takes ~200ms on a machine
        with a GPU. If we want to provide feedback, we'll need to run segmentation
        in a separate process and communicate goals/results with a Pipe, which
        would add latency and introduce complexity.

        Parameters
        ----------
        goal_handle: The goal handle for this action call.

        Returns
        -------
        result: The result message containing the contender masks.
        """
        self.get_logger().info(f"Executing goal...{goal_handle}")
        start_time = self.get_clock().now()

        # Get the latest image
        latest_img_msg = None
        with self.latest_img_msg_lock:
            latest_img_msg = self.latest_img_msg

        # Start image segmentation as a co-routine
        seed_point = (
            int(goal_handle.request.seed_point.point.x),
            int(goal_handle.request.seed_point.point.y),
        )
        rate = self.create_rate(self.rate_hz)
        segment_image_task = self.executor.create_task(
            self.segment_image, seed_point, latest_img_msg
        )

        # Keep returning feedback until the task is done
        feedback = SegmentFromPoint.Feedback()
        while (
            rclpy.ok()
            and not goal_handle.is_cancel_requested
            and not segment_image_task.done()
        ):
            feedback.elapsed_time = (self.get_clock().now() - start_time).to_msg()
            goal_handle.publish_feedback(feedback)
            rate.sleep()

        # Check if there was a cancel request
        if goal_handle.is_cancel_requested or not rclpy.ok():
            self.get_logger().info("Goal canceled")
            goal_handle.canceled()
            result = SegmentFromPoint.Result()
            result.status = result.STATUS_CANCELED
            with self.active_goal_request_lock:
                self.active_goal_request = None  # Clear the active goal
            return result
        self.get_logger().info("Goal not canceled")

        # Task must be done, given that we broke out of the while loop and
        # did not land in the above conditional
        result = segment_image_task.result()

        # Return the result
        self.get_logger().info("Segmentation succeeded, returning")
        goal_handle.succeed()
        result.status = result.STATUS_SUCCEEDED
        with self.active_goal_request_lock:
            self.active_goal_request = None  # Clear the active goal
        self.get_logger().info(
            "...Done. Got masks with average depth "
            f"{[m.average_depth for m in result.detected_items]} m."
        )
        return result
>>>>>>> bce0d9d7


def main(args=None):
   """
   Launch the ROS node and spin.
   """
   rclpy.init(args=args)

   segment_from_point = SegmentFromPointNode()

   # Use a MultiThreadedExecutor to enable processing goals concurrently
   executor = MultiThreadedExecutor(num_threads=5)

   rclpy.spin(segment_from_point, executor=executor)


if __name__ == "__main__":
   main()<|MERGE_RESOLUTION|>--- conflicted
+++ resolved
@@ -7,12 +7,7 @@
 # Standard imports
 import os
 import threading
-<<<<<<< HEAD
-from typing import Tuple, Union
-import math
-=======
 from typing import Optional, Tuple, Union
->>>>>>> bce0d9d7
 
 # Third-party imports
 import cv2
@@ -31,519 +26,23 @@
 from segment_anything import sam_model_registry, SamPredictor
 from sensor_msgs.msg import CameraInfo, CompressedImage, Image, RegionOfInterest
 import torch
-<<<<<<< HEAD
-import pyrealsense2
-=======
 from torchvision import transforms
->>>>>>> bce0d9d7
 
 # Local imports
 from ada_feeding_msgs.action import SegmentFromPoint
 from ada_feeding_msgs.msg import Mask
 from ada_feeding_perception.helpers import (
-   bbox_from_mask,
-   crop_image_mask_and_point,
-   cv2_image_to_ros_msg,
-   download_checkpoint,
-   get_connected_component,
-   get_img_msg_type,
-   ros_msg_to_cv2_image,
+    bbox_from_mask,
+    crop_image_mask_and_point,
+    cv2_image_to_ros_msg,
+    download_checkpoint,
+    get_connected_component,
+    get_img_msg_type,
+    ros_msg_to_cv2_image,
 )
 
+
 class SegmentFromPointNode(Node):
-<<<<<<< HEAD
-   """
-   The SegmentFromPointNode launches an action server that takes in a seed point,
-   segments the latest image with that seed point using Segment Anything, and
-   returns the top n contender masks.
-   """
-
-   # pylint: disable=too-many-instance-attributes
-   # Having more than 7 instance attributes is unavoidable here, since for
-   # every subscription we need to store the subscription, mutex, and data,
-   # and we have 3 subscriptions.
-
-   def __init__(self) -> None:
-       """
-       Initialize the SegmentFromPointNode.
-       """
-
-       super().__init__("segment_from_point")
-
-       # Check if cuda is available
-       self.device = "cuda" if torch.cuda.is_available() else "cpu"
-
-       # Read the parameters
-       # NOTE: These parameters are only read once. Any changes after the node
-       # is initialized will not be reflected.
-       (
-           model_name,
-           model_base_url,
-           model_dir,
-           self.n_contender_masks,
-       ) = self.read_params()
-
-       # Download the checkpoint if it doesn't exist
-       model_path = os.path.join(model_dir, model_name)
-       if not os.path.isfile(model_path):
-           self.get_logger().info("Model checkpoint does not exist. Downloading...")
-           download_checkpoint(model_name, model_dir, model_base_url)
-           self.get_logger().info(f"Model checkpoint downloaded {model_path}.")
-
-       # Create the shared resource to ensure that the action server rejects all
-       # goals while a goal is currently active.
-       self.active_goal_request_lock = threading.Lock()
-       self.active_goal_request = None
-
-       # Subscribe to the camera info topic, to get the camera intrinsics
-       self.camera_info = None
-       self.camera_info_lock = threading.Lock()
-       self.camera_info_subscriber = self.create_subscription(
-           CameraInfo,
-           "~/camera_info",
-           self.camera_info_callback,
-           1,
-           callback_group=MutuallyExclusiveCallbackGroup(),
-       )
-
-       # Subscribe to the aligned depth image topic, to store the latest depth image
-       # NOTE: We assume this is in the same frame as the RGB image
-       self.latest_depth_img_msg = None
-       self.latest_depth_img_msg_lock = threading.Lock()
-       aligned_depth_topic = "~/aligned_depth"
-       try:
-           aligned_depth_type = get_img_msg_type(aligned_depth_topic, self)
-       except ValueError as err:
-           self.get_logger().error(
-               f"Error getting type of depth image topic. Defaulting to Image. {err}"
-           )
-           aligned_depth_type = Image
-       self.depth_image_subscriber = self.create_subscription(
-           aligned_depth_type,
-           aligned_depth_topic,
-           self.depth_image_callback,
-           1,
-           callback_group=MutuallyExclusiveCallbackGroup(),
-       )
-
-       # Subscribe to the RGB image topic, to store the latest image
-       self.latest_img_msg = None
-       self.latest_img_msg_lock = threading.Lock()
-       image_topic = "~/image"
-       try:
-           image_type = get_img_msg_type(image_topic, self)
-       except ValueError as err:
-           self.get_logger().error(
-               f"Error getting type of image topic. Defaulting to CompressedImage. {err}"
-           )
-           image_type = CompressedImage
-       self.image_subscriber = self.create_subscription(
-           image_type,
-           image_topic,
-           self.image_callback,
-           1,
-           callback_group=MutuallyExclusiveCallbackGroup(),
-       )
-
-       # Initialize Segment Anything
-       self.initialize_food_segmentation(model_name, model_path)
-
-   def read_params(
-       self,
-   ) -> Tuple[Parameter, Parameter, Parameter, Parameter, Parameter]:
-       """
-       Read the parameters for this node.
-
-       Returns
-       -------
-       model_name: The name of the Segment Anything model checkpoint to use
-       model_base_url: The URL to download the model checkpoint from if it is
-           not already downloaded
-       model_dir: The location of the directory where the model checkpoint is / should be stored
-       n_contender_masks: The number of contender masks to return per point.
-       """
-       (
-           model_name,
-           model_base_url,
-           model_dir,
-           n_contender_masks,
-       ) = self.declare_parameters(
-           "",
-           [
-               (
-                   "model_name",
-                   None,
-                   ParameterDescriptor(
-                       name="model_name",
-                       type=ParameterType.PARAMETER_STRING,
-                       description="The name of the Segment Anything model checkpoint to use",
-                       read_only=True,
-                   ),
-               ),
-               (
-                   "model_base_url",
-                   None,
-                   ParameterDescriptor(
-                       name="model_base_url",
-                       type=ParameterType.PARAMETER_STRING,
-                       description=(
-                           "The URL to download the model checkpoint from if "
-                           "it is not already downloaded"
-                       ),
-                       read_only=True,
-                   ),
-               ),
-               (
-                   "model_dir",
-                   None,
-                   ParameterDescriptor(
-                       name="model_dir",
-                       type=ParameterType.PARAMETER_STRING,
-                       description=(
-                           "The location of the directory where the model "
-                           "checkpoint is / should be stored"
-                       ),
-                       read_only=True,
-                   ),
-               ),
-               (
-                   "n_contender_masks",
-                   3,
-                   ParameterDescriptor(
-                       name="n_contender_masks",
-                       type=ParameterType.PARAMETER_INTEGER,
-                       description="The number of contender masks to return per point.",
-                       read_only=True,
-                   ),
-               ),
-           ],
-       )
-       return (
-           model_name.value,
-           model_base_url.value,
-           model_dir.value,
-           n_contender_masks.value,
-       )
-
-   def initialize_food_segmentation(self, model_name: str, model_path: str) -> None:
-       """
-       Initialize all attributes needed for food segmentation.   [ 66  81 127]
-
-       This includes loading the Segment Anything model, launching the action
-       server, and more. Note that we are guarenteed the model exists since
-       it was downloaded in the __init__ function of this class.
-
-       Parameters
-       ----------
-       model_name: The name of the model to load.
-       model_path: The path to the model checkpoint to load.
-
-       Raises
-       ------
-       ValueError if the model name does not contain vit_h, vit_l, or vit_b
-       """
-       self.get_logger().info("Initializing food segmentation...")
-       # Load the model and move it to the specified device
-       if "vit_b" in model_name:  # base model
-           model_type = "vit_b"
-       elif "vit_l" in model_name:  # large model
-           model_type = "vit_l"
-       elif "vit_h" in model_name:  # huge model
-           model_type = "vit_h"
-       else:
-           raise ValueError(f"Unknown model type {model_name}")
-       sam = sam_model_registry[model_type](checkpoint=model_path)
-       sam.to(device=self.device)
-
-       # Create the predictor
-       # NOTE: If we allow for concurrent goals, this should be protected by
-       # a lock.
-       self.predictor = SamPredictor(sam)
-
-       # Convert between ROS and CV images
-       self.bridge = CvBridge()
-
-       # Create the action server
-       self._action_server = ActionServer(
-           self,
-           SegmentFromPoint,
-           "SegmentFromPoint",
-           self.execute_callback,
-           goal_callback=self.goal_callback,
-           cancel_callback=self.cancel_callback,
-           callback_group=MutuallyExclusiveCallbackGroup(),
-       )
-       self.get_logger().info("...Done!")
-
-   def camera_info_callback(self, msg: CameraInfo) -> None:
-       """
-       Store the latest camera info message.
-
-       Parameters
-       ----------
-       msg: The camera info message.
-       """
-       with self.camera_info_lock:
-           self.camera_info = msg
-
-   def depth_image_callback(self, msg: Union[Image, CompressedImage]) -> None:
-       """
-       Store the latest depth image message.
-
-       Parameters
-       ----------
-       msg: The depth image message.
-       """
-       with self.latest_depth_img_msg_lock:
-           self.latest_depth_img_msg = msg
-
-   def image_callback(self, msg: Union[Image, CompressedImage]) -> None:
-       """
-       Store the latest image message.
-
-       Parameters
-       ----------
-       msg: The image message.
-       """
-       with self.latest_img_msg_lock:
-           self.latest_img_msg = msg
-
-   def goal_callback(self, goal_request: SegmentFromPoint.Goal) -> GoalResponse:
-       """
-       Accept a goal if this action does not already have an active goal,
-       else reject.
-
-       NOTE: Since each segmenatation takes ~200ms on a machine with a GPU,
-       we do not allow the user to cancel a goal and start a new one. It is
-       more straightforward to require the first goal to finish.
-
-       Parameters
-       ----------
-       goal_request: The goal request message.
-       """
-       self.get_logger().info("Received goal request")
-       with self.latest_img_msg_lock:
-           if self.latest_img_msg is None:
-               self.get_logger().info(
-                   "Rejecting goal request since no color image received"
-               )
-               return GoalResponse.REJECT
-       with self.latest_depth_img_msg_lock:
-           if self.latest_depth_img_msg is None:
-               self.get_logger().info(
-                   "Rejecting goal request since no depth image received"
-               )
-               return GoalResponse.REJECT
-       with self.active_goal_request_lock:
-           if self.active_goal_request is None:
-               self.get_logger().info("Accepting goal request")
-               self.active_goal_request = goal_request
-               return GoalResponse.ACCEPT
-           self.get_logger().info(
-               "Rejecting goal request since there is already an active one"
-           )
-           return GoalResponse.REJECT
-
-   def cancel_callback(self, _: ServerGoalHandle) -> CancelResponse:
-       """
-       Always accept client requests to cancel the active goal. However, note
-       that in practice `execute_callback` doesn't interrupt the segmentation
-       to process the callback, and instead waits for segmentation to complete.
-
-       Parameters
-       ----------
-       goal_handle: The goal handle.
-       """
-       self.get_logger().info("Received cancel request, accepting")
-       return CancelResponse.ACCEPT
-
-   def segment_image(
-       self, seed_point: Tuple[int, int], image_msg: Image
-   ) -> SegmentFromPoint.Result:
-       """
-       Segment image using the SAM model.
-
-       Parameters
-       ----------
-       seed_point: The seed point to segment from.
-       image_msg: The Image message containing the image to segment.
-
-       Returns
-       -------
-       result: The result message containing the contender masks.
-       """
-       self.get_logger().info("Segmenting image...")
-       # Create the result
-       result = SegmentFromPoint.Result()
-       result.header = image_msg.header
-       with self.camera_info_lock:
-           if self.camera_info is not None:
-               result.camera_info = self.camera_info
-           else:
-               self.get_logger().warn(
-                   "Camera info not received, not including in result message"
-               )
-
-       # Get the latest depth image
-       with self.latest_depth_img_msg_lock:
-           depth_img_msg = self.latest_depth_img_msg
-
-       # Convert the image to OpenCV format
-       image = ros_msg_to_cv2_image(image_msg, self.bridge)
-
-       # Convert the image to RGB for Segment Anything
-       image = cv2.cvtColor(image, cv2.COLOR_BGR2RGB)
-
-       # Convert the depth image to OpenCV format. The depth image is a
-       # 16-bit image with depth in mm.
-       depth_img = ros_msg_to_cv2_image(depth_img_msg, self.bridge)
-
-       # Segment the image
-       self.predictor.set_image(image)
-       masks, scores, _ = self.predictor.predict(
-           point_coords=np.array([seed_point]),
-           point_labels=np.array([1]),
-           multimask_output=True,
-       )
-
-       # Convert the image back to BGR, which is OpenCV's default format
-       image = cv2.cvtColor(image, cv2.COLOR_RGB2BGR)
-
-       # Sort the masks from highest to lowest score
-       scored_masks_sorted = sorted(
-           zip(scores, masks), key=lambda x: x[0], reverse=True
-       )
-
-       # Convert the top `self.n_contender_masks` masks to ROS messages
-       for mask_num in range(min(len(scored_masks_sorted), self.n_contender_masks)):
-           score, mask = scored_masks_sorted[mask_num]
-           item_id = f"food_id_{mask_num:d}"
-           mask_msg = self.generate_mask_msg(
-               item_id, score.item(), mask, image, depth_img, seed_point
-           )
-           result.detected_items.append(mask_msg)
-
-       # Return the result message
-       return result
-
-   # pylint: disable=too-many-arguments
-   # More arguments is fine here, since the purpose of this function is to consolidate
-   # multiple pieces of data into a single message.
-   def generate_mask_msg(
-       self,
-       item_id: str,
-       score: float,
-       mask: npt.NDArray[np.bool_],
-       image: npt.NDArray,
-       depth_img: npt.NDArray,
-       seed_point: Tuple[int, int],
-   ) -> Mask:
-       """
-       Convert a mask detected by SegmentAnything to a ROS Mask msg.
-
-       Parameters
-       ----------
-       item_id: The ID of the mask to include in the message.
-       score: The score (confidence) SegmentAnything outputted for the mask.
-       mask: The mask.
-       image: The image the mask was detected in.
-       depth_img: The most recent depth image.
-       seed_point: The seed point used to segment the image.
-       """
-       # Clean the mask to only contain the connected component containing
-       # the seed point
-       # TODO: Thoroughly test this, in case we need to add more mask cleaning!
-       #       Erosion/dilation could be useful here.
-       cleaned_mask = get_connected_component(mask, seed_point)
-
-       self.get_logger().info(f"cleaned_mask, {cleaned_mask}, {type(cleaned_mask)}, {cleaned_mask.min()}, {cleaned_mask.max()}")
-       self.get_logger().info(f"image, {image}, {type(image)}, {image.min()}, {image.max()}")
-       self.get_logger().info(f"depth_img, {depth_img}, {type(depth_img)}, {depth_img.min()}, {depth_img.max()}")
-       # Get the average depth over the mask
-       average_depth_mm = np.sum(np.where(cleaned_mask, depth_img, 0)) / np.sum(
-           cleaned_mask
-       )
-       self.get_logger().info(f"average_depth_mm {average_depth_mm}")
-       # Compute the bounding box
-       bbox = bbox_from_mask(cleaned_mask)
-       # Crop the image and the mask
-       cropped_image, cropped_mask, _ = crop_image_mask_and_point(
-           image, cleaned_mask, seed_point, bbox
-       )
-       # Convert the mask to an image
-       mask_img = np.where(cropped_mask, 255, 0).astype(np.uint8)
-
-       # Create the message
-       mask_msg = Mask()
-       mask_msg.roi = RegionOfInterest(
-           x_offset=int(bbox.xmin),
-           y_offset=int(bbox.ymin),
-           height=int(bbox.ymax - bbox.ymin),
-           width=int(bbox.xmax - bbox.xmin),
-           do_rectify=False,
-       )
-       mask_msg.mask = cv2_image_to_ros_msg(mask_img, compress=True)
-       mask_msg.rgb_image = cv2_image_to_ros_msg(cropped_image, compress=True)
-       mask_msg.average_depth = average_depth_mm / 1000.0
-       mask_msg.item_id = item_id
-       mask_msg.confidence = score
-
-       return mask_msg
-
-   async def execute_callback(
-       self, goal_handle: ServerGoalHandle
-   ) -> SegmentFromPoint.Result:
-       """
-       Execute the goal.
-
-       Note that as it stands, this function communicates no feedback to the
-       client. This is because each segmentation call takes ~200ms on a machine
-       with a GPU. If we want to provide feedback, we'll need to run segmentation
-       in a separate process and communicate goals/results with a Pipe, which
-       would add latency and introduce complexity.
-
-       Parameters
-       ----------
-       goal_handle: The goal handle for this action call.
-
-       Returns
-       -------
-       result: The result message containing the contender masks.
-       """
-       self.get_logger().info(f"Executing goal...{goal_handle}")
-
-       # Get the latest image
-       latest_img_msg = None
-       with self.latest_img_msg_lock:
-           latest_img_msg = self.latest_img_msg
-
-       # Segment the image
-       seed_point = (
-           int(goal_handle.request.seed_point.point.x),
-           int(goal_handle.request.seed_point.point.y),
-       )
-       result = self.segment_image(seed_point, latest_img_msg)
-
-       # Check if there was a cancel request
-       if goal_handle.is_cancel_requested:
-           self.get_logger().info("Goal canceled")
-           goal_handle.canceled()
-           result = SegmentFromPoint.Result()
-           result.status = result.STATUS_CANCELED
-           with self.active_goal_request_lock:
-               self.active_goal_request = None  # Clear the active goal
-           return result
-       self.get_logger().info("Goal not canceled")
-
-       # Return the result
-       self.get_logger().info("Segmentation succeeded, returning")
-       goal_handle.succeed()
-       result.status = result.STATUS_SUCCEEDED
-       with self.active_goal_request_lock:
-           self.active_goal_request = None  # Clear the active goal
-       # self.get_logger().info(f"...Done {result}!")
-       return result
-=======
     """
     The SegmentFromPointNode launches an action server that takes in a seed point,
     segments the latest image with that seed point using Segment Anything, and
@@ -1275,22 +774,21 @@
             f"{[m.average_depth for m in result.detected_items]} m."
         )
         return result
->>>>>>> bce0d9d7
 
 
 def main(args=None):
-   """
-   Launch the ROS node and spin.
-   """
-   rclpy.init(args=args)
-
-   segment_from_point = SegmentFromPointNode()
-
-   # Use a MultiThreadedExecutor to enable processing goals concurrently
-   executor = MultiThreadedExecutor(num_threads=5)
-
-   rclpy.spin(segment_from_point, executor=executor)
+    """
+    Launch the ROS node and spin.
+    """
+    rclpy.init(args=args)
+
+    segment_from_point = SegmentFromPointNode()
+
+    # Use a MultiThreadedExecutor to enable processing goals concurrently
+    executor = MultiThreadedExecutor(num_threads=5)
+
+    rclpy.spin(segment_from_point, executor=executor)
 
 
 if __name__ == "__main__":
-   main()+    main()