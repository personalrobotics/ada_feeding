"""
This file contains helper functions for the ada_feeding_perception package.
"""
# Standard imports
import os
import pprint
from typing import Optional, Tuple, Union
from urllib.parse import urljoin
from urllib.request import urlretrieve

# Third-party imports
import cv2
from cv_bridge import CvBridge
import numpy as np
import numpy.typing as npt
import rclpy
from rclpy.node import Node
from sensor_msgs.msg import CompressedImage, Image
from skimage.morphology import flood_fill


def ros_msg_to_cv2_image(
    msg: Union[Image, CompressedImage], bridge: Optional[CvBridge] = None
) -> npt.NDArray:
    """
    Convert a ROS Image or CompressedImage message to a cv2 image. By default,
    this will maintain the depth of the image (e.g., 16-bit depth for depth
    images) and maintain the format. Any conversions should be done outside
    of this function.

    NOTE: This has been tested with color messages that are Image and CompressedImage
    and depth messages that are Image. It has not been tested with depth messages
    that are CompressedImage.

    Parameters
    ----------
    msg: the ROS Image or CompressedImage message to convert
    bridge: the CvBridge to use for the conversion. This is only used if `msg`
        is a ROS Image message. If `bridge` is None, a new CvBridge will be
        created.
    """
    if isinstance(msg, Image):
        if bridge is None:
            bridge = CvBridge()
        return bridge.imgmsg_to_cv2(msg, desired_encoding="passthrough")
    if isinstance(msg, CompressedImage):
        return cv2.imdecode(np.frombuffer(msg.data, np.uint8), cv2.IMREAD_UNCHANGED)
    raise ValueError("msg must be a ROS Image or CompressedImage")


def cv2_image_to_ros_msg(
    image: npt.NDArray, compress: bool, bridge: Optional[CvBridge] = None
) -> Union[Image, CompressedImage]:
    """
    Convert a cv2 image to a ROS Image or CompressedImage message. Note that this
    does not set the header of the message; that must be done outside of this
    function.

    NOTE: This has been tested with converting an 8-bit greyscale image to a
    CompressedImage message. It has not been tested in any other circumstance.

    Parameters
    ----------
    image: the cv2 image to convert
    compress: whether or not to compress the image. If True, a CompressedImage
        message will be returned. If False, an Image message will be returned.
    bridge: the CvBridge to use for the conversion. This is only used if `msg`
        is a ROS Image message. If `bridge` is None, a new CvBridge will be
        created.
    """
    if bridge is None:
        bridge = CvBridge()
    if compress:
        success, compressed_image = cv2.imencode(".jpg", image)
        if success:
            return CompressedImage(
                format="jpeg",
                data=compressed_image.tostring(),
            )
        raise RuntimeError("Failed to compress image")
    # If we get here, we're not compressing the image
    return bridge.cv2_to_imgmsg(image, encoding="passthrough")


def get_img_msg_type(topic: str, node: Node) -> type:
    """
    Get the type of the image message on the given topic.

    Parameters
    ----------
    topic: the topic to get the image message type for
    node: the node to use to get the topic type

    Returns
    -------
    the type of the image message on the given topic, either Image or CompressedImage
    """
    # Spin the node once to get the publishers list
    rclpy.spin_once(node)

    # Resolve the topic name (e.g., handle remappings)
    final_topic = node.resolve_topic_name(topic)

    # Get the publishers on the topic
    topic_endpoints = node.get_publishers_info_by_topic(final_topic)

    # Return the type of the first publisher on this topic that publishes
    # an image message
    for endpoint in topic_endpoints:
        if endpoint.topic_type == "sensor_msgs/msg/CompressedImage":
            return CompressedImage
        if endpoint.topic_type == "sensor_msgs/msg/Image":
            return Image
    raise ValueError(
        f"No publisher found with img type for topic {final_topic}. "
        "Publishers: {[str(endpoint) for endpoint in topic_endpoints]}"
    )


def download_checkpoint(
    checkpoint_name: str, model_dir: str, checkpoint_base_url: str
) -> None:
    """
    Download the model checkpoint and save it in `model_dir`sss

    Parameters
    ----------
    checkpoint_name: the name of the checkpoint file to download, e.g.,
        sam_vit_b_01ec64.pth
    model_dir: the directory to save the model checkpoint to
    checkpoint_base_url: the base url to download the model checkpoint from

    Returns
    -------
    None
    """
    # Create the models directory if it doesn't exist
    if not os.path.exists(model_dir):
        os.makedirs(model_dir)
    # Download the model checkpoint
    save_path = os.path.join(model_dir, checkpoint_name)
    url = urljoin(checkpoint_base_url, checkpoint_name)
    urlretrieve(url, save_path)


class BoundingBox:
    """
    A class representing a bounding box on an image
    """

    # pylint: disable=too-few-public-methods
    # This is a data class

    def __init__(self, xmin: int, ymin: int, xmax: int, ymax: int):
        """
        Parameters
        ----------
        xmin: the x-coordinate of the top-left corner of the bounding box
        ymin: the y-coordinate of the top-left corner of the bounding box
        xmax: the x-coordinate of the bottom-right corner of the bounding box
        ymax: the y-coordinate of the bottom-right corner of the bounding box
        """
        self.xmin = xmin
        self.ymin = ymin
        self.xmax = xmax
        self.ymax = ymax


<<<<<<< HEAD
def bbox_from_mask(mask: npt.NDArray[bool]) -> BoundingBox:
=======
def bbox_from_mask(mask: npt.NDArray[np.bool_]) -> BoundingBox:
>>>>>>> 8e7dbf66
    """
    Takes in a binary mask and returns the smallest axis-aligned bounding box
    that contains all the True pixels in the mask.

    Parameters
    ----------
    mask: a binary mask

    Returns
    -------
    ymin, xmin, ymax, xmax: the coordinates of top-left and bottom-right
        corners of the bounding box
    """
    # Find the bounding box coordinates from the mask
    rows = np.any(mask, axis=1)
    cols = np.any(mask, axis=0)
    ymin, ymax = np.where(rows)[0][[0, -1]]
    xmin, xmax = np.where(cols)[0][[0, -1]]
    return BoundingBox(xmin, ymin, xmax, ymax)


def crop_image_mask_and_point(
<<<<<<< HEAD
    image: np.ndarray,
    mask: npt.NDArray[bool],
    point: Tuple[int, int],
    bbox: BoundingBox,
) -> Tuple[np.ndarray, npt.NDArray[bool], Tuple[int, int]]:
=======
    image: npt.NDArray,
    mask: npt.NDArray[np.bool_],
    point: Tuple[int, int],
    bbox: BoundingBox,
) -> Tuple[npt.NDArray, npt.NDArray[np.bool_], Tuple[int, int]]:
>>>>>>> 8e7dbf66
    """
    Crop the image and mask to the bounding box.

    Parameters
    ----------
    image: the image to crop
    mask: the mask to crop. This must have the same rows and columns as `image `.
    point: the point to crop (x,y)
    bbox: the bounding box to crop to

    Returns
    -------
    cropped_image: the cropped image. Has the same information as the original,
        but only in the bounding box.
    cropped_mask: the cropped mask. Has the same information as the original,
        but only in the bounding box.
    cropped_point: the cropped point.
    """
    cropped_image = image[bbox.ymin : bbox.ymax, bbox.xmin : bbox.xmax]
    cropped_mask = mask[bbox.ymin : bbox.ymax, bbox.xmin : bbox.xmax]
    # Update the point to be in the cropped image
    cropped_point = (point[0] - bbox.xmin, point[1] - bbox.ymin)
    return cropped_image, cropped_mask, cropped_point


def overlay_mask_on_image(
<<<<<<< HEAD
    image: np.ndarray,
    mask: npt.NDArray[bool],
=======
    image: npt.NDArray,
    mask: npt.NDArray[np.bool_],
>>>>>>> 8e7dbf66
    alpha: float = 0.5,
    color: Tuple[int, int, int] = (0, 255, 0),
):
    """
    Overlay a mask on an image.

    Parameters
    ----------
    image: the image to overlay the mask on
    mask: the mask to overlay on the image
    alpha: the alpha value to use for blending the image and mask
    color: the color to use for the mask

    Returns
    -------
    blended: the blended image
    """
    # Assuming mask is a binary mask, we convert to 3 channel, and apply a color (Green here)
    mask_rgb = np.zeros((mask.shape[0], mask.shape[1], 3), dtype=np.uint8)
    mask_rgb[mask == 1] = color

    # Blend the image and the mask
    blended = cv2.addWeighted(image, alpha, mask_rgb, 1 - alpha, 0)
    return blended


def get_connected_component(
<<<<<<< HEAD
    mask: npt.NDArray[bool], point: Tuple[int, int]
) -> npt.NDArray[bool]:
=======
    mask: npt.NDArray[np.bool_], point: Tuple[int, int]
) -> npt.NDArray[np.bool_]:
>>>>>>> 8e7dbf66
    """
    Takes in a binary mask and returns a new mask that has only the connected
    component that contains the given point.

    This function considers two pixels connected if they share an edge (i.e., it
    excludes diagonals).

    Parameters
    ----------
    mask: a binary mask. This should be a 2D array of booleans.
    point: a point in the mask (x,y)

    Returns
    -------
    connected_component: a binary mask containing only the connected component
        that contains the given point

    Raises
    ------
    IndexError: if the given point is not in the mask
    ValueError: if the mask is not a 2D array
    """
    # Check that the point and mask satisfy the constraints
    if len(mask.shape) != 2:
        raise ValueError(f"Mask must be a 2D array, it instead has shape {mask.shape}")
    if (
        point[1] < 0
        or point[1] >= mask.shape[0]
        or point[0] < 0
        or point[0] >= mask.shape[1]
    ):
        raise IndexError(f"Point {point} is not in mask of shape {mask.shape}")
    # Convert mask to uint8
    mask_uint = mask.astype(np.uint8)
    # Flood fill the mask with 3. Swap x and y because flood_fill expects
    # (row, col) instead of (x, y).
    mask_filled = flood_fill(mask_uint, (point[1], point[0]), 3, connectivity=1)
    # Return the new mask
    return mask_filled == 3


def test_get_connected_component() -> None:
    """
    Test the get_connected_component function.
    """
    # Test that the function works for a simple case
    mask = np.array(
        [[0, 1, 0, 0, 1], [1, 1, 0, 0, 1], [0, 1, 1, 0, 1], [0, 1, 0, 0, 0]], dtype=bool
    )
    point = (1, 1)
    ans = np.array(
        [[0, 1, 0, 0, 0], [1, 1, 0, 0, 0], [0, 1, 1, 0, 0], [0, 1, 0, 0, 0]], dtype=bool
    )
    ret = get_connected_component(mask, point)
    print("ret")
    pprint.pprint(ret)
    print("ans")
    pprint.pprint(ans)
    assert np.all(ret == ans)

    # Test that the function doesn't count diagonals as connected
    mask = np.array(
        [[0, 1, 0, 0, 1], [1, 1, 0, 1, 1], [0, 1, 1, 0, 1], [0, 1, 0, 0, 0]], dtype=bool
    )
    point = (1, 1)
    ans = np.array(
        [[0, 1, 0, 0, 0], [1, 1, 0, 0, 0], [0, 1, 1, 0, 0], [0, 1, 0, 0, 0]], dtype=bool
    )
    ret = get_connected_component(mask, point)
    print("ret")
    pprint.pprint(ret)
    print("ans")
    pprint.pprint(ans)
    assert np.all(ret == ans)

    # Test that the function treats x and y correctly
    mask = np.array(
        [[0, 0, 0, 0, 0], [0, 0, 1, 0, 0], [0, 1, 1, 0, 0], [0, 1, 1, 0, 0]], dtype=bool
    )
    point = (1, 3)
    ans = np.array(
        [[0, 0, 0, 0, 0], [0, 0, 1, 0, 0], [0, 1, 1, 0, 0], [0, 1, 1, 0, 0]], dtype=bool
    )
    ret = get_connected_component(mask, point)
    print("ret")
    pprint.pprint(ret)
    print("ans")
    pprint.pprint(ans)
    assert np.all(ret == ans)

    # Test that the function tests the bounds of the seed point correctly
    mask = np.array(
        [[0, 0, 0, 0, 0], [0, 0, 0, 0, 0], [0, 0, 0, 0, 0], [0, 0, 0, 1, 1]], dtype=bool
    )
    point = (3, 4)
    ans = np.array(
        [[0, 0, 0, 0, 0], [0, 0, 0, 0, 0], [0, 0, 0, 0, 0], [0, 0, 0, 1, 1]], dtype=bool
    )
    ret = get_connected_component(mask, point)
    print("ret")
    pprint.pprint(ret)
    print("ans")
    pprint.pprint(ans)
    assert np.all(ret == ans)


if __name__ == "__main__":
    test_get_connected_component()<|MERGE_RESOLUTION|>--- conflicted
+++ resolved
@@ -166,11 +166,7 @@
         self.ymax = ymax
 
 
-<<<<<<< HEAD
-def bbox_from_mask(mask: npt.NDArray[bool]) -> BoundingBox:
-=======
 def bbox_from_mask(mask: npt.NDArray[np.bool_]) -> BoundingBox:
->>>>>>> 8e7dbf66
     """
     Takes in a binary mask and returns the smallest axis-aligned bounding box
     that contains all the True pixels in the mask.
@@ -193,19 +189,11 @@
 
 
 def crop_image_mask_and_point(
-<<<<<<< HEAD
-    image: np.ndarray,
-    mask: npt.NDArray[bool],
-    point: Tuple[int, int],
-    bbox: BoundingBox,
-) -> Tuple[np.ndarray, npt.NDArray[bool], Tuple[int, int]]:
-=======
     image: npt.NDArray,
     mask: npt.NDArray[np.bool_],
     point: Tuple[int, int],
     bbox: BoundingBox,
 ) -> Tuple[npt.NDArray, npt.NDArray[np.bool_], Tuple[int, int]]:
->>>>>>> 8e7dbf66
     """
     Crop the image and mask to the bounding box.
 
@@ -232,13 +220,8 @@
 
 
 def overlay_mask_on_image(
-<<<<<<< HEAD
-    image: np.ndarray,
-    mask: npt.NDArray[bool],
-=======
     image: npt.NDArray,
     mask: npt.NDArray[np.bool_],
->>>>>>> 8e7dbf66
     alpha: float = 0.5,
     color: Tuple[int, int, int] = (0, 255, 0),
 ):
@@ -266,13 +249,8 @@
 
 
 def get_connected_component(
-<<<<<<< HEAD
-    mask: npt.NDArray[bool], point: Tuple[int, int]
-) -> npt.NDArray[bool]:
-=======
     mask: npt.NDArray[np.bool_], point: Tuple[int, int]
 ) -> npt.NDArray[np.bool_]:
->>>>>>> 8e7dbf66
     """
     Takes in a binary mask and returns a new mask that has only the connected
     component that contains the given point.
