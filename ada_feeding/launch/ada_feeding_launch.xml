--- conflicted
+++ resolved
@@ -18,15 +18,11 @@
   <node pkg="ada_feeding" exec="create_action_servers.py" name="ada_feeding_action_servers" respawn="true">
     <param from="$(find-pkg-share ada_feeding)/config/ada_feeding_action_servers.yaml"/>
     <remap from="~/watchdog" to="/ada_watchdog/watchdog" />
-<<<<<<< HEAD
-    <remap from="~/ft_topic" to="/wireless_ft/ftSensor1" />
-=======
     <remap from="~/toggle_watchdog_listener" to="/ada_watchdog_listener/toggle_watchdog_listener" />
     <remap from="~/re_tare_ft" to="/wireless_ft/set_bias" />
     <remap from="~/set_force_gate_controller_parameters" to="/jaco_arm_controller/set_parameters" />
     <remap from="~/toggle_face_detection" to="/toggle_face_detection" />
     <remap from="~/face_detection" to="/face_detection" />
->>>>>>> 4e6dd1e4
   </node>
 
   <!-- Populate the planning scene -->
