--- conflicted
+++ resolved
@@ -27,14 +27,11 @@
     <remap from="~/set_force_gate_controller_parameters" to="/jaco_arm_controller/set_parameters" />
     <remap from="~/toggle_face_detection" to="/toggle_face_detection" />
     <remap from="~/face_detection" to="/face_detection" />
-<<<<<<< HEAD
     <remap from="~/switch_controller" to="/controller_manager/switch_controller" />
     <remap from="~/start_servo" to="/servo_node/start_servo" />
     <remap from="~/stop_servo" to="/servo_node/stop_servo" />
-=======
     <remap from="~/action_select" to="/ada_feeding_action_select/action_select" />
     <remap from="~/action_report" to="/ada_feeding_action_select/action_report" />
->>>>>>> 1c88753d
   </node>
 
   <!-- Include Default Action Selection Server -->
