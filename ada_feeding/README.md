--- conflicted
+++ resolved
@@ -6,11 +6,7 @@
 
 This code has been developed and tested with the Kinova JACO Gen2 Arm, on computers running Ubuntu 22.04. To get started:
 - Install [ROS2 Humble](https://docs.ros.org/en/humble/Installation.html)
-<<<<<<< HEAD
-- Install Python dependencies: `python3 -m pip install pyyaml py_trees bson pymongo tornado trimesh`
-=======
-- Install Python dependencies: `python3 -m pip install pyyaml py_trees pymongo tornado`
->>>>>>> 85f6a382
+- Install Python dependencies: `python3 -m pip install pyyaml py_trees pymongo tornado trimesh`
 - Install the code to command the real robot ([instructions here](https://github.com/personalrobotics/ada_ros2/blob/main/README.md))
 - Install the web app into your workspace ([instructions here](https://github.com/personalrobotics/feeding_web_interface/tree/main/feedingwebapp)).
 
