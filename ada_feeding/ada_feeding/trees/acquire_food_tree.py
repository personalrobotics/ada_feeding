#!/usr/bin/env python3
# -*- coding: utf-8 -*-
"""
This module defines the AcquireFood behavior tree and provides functions to
wrap that behavior tree in a ROS2 action server.
"""

# Standard imports
from overrides import override

# Third-party imports
import py_trees
from rclpy.node import Node

# Local imports
from ada_feeding.behaviors.acquisition import ComputeFoodFrame
from ada_feeding.helpers import BlackboardKey
from ada_feeding.trees import MoveToTree
from ada_feeding_msgs.action import AcquireFood


class AcquireFoodTree(MoveToTree):
    """
    A behvaior tree to select and execute an acquisition
    action (see ada_feeding_msgs.action.AcquisitionSchema)
    for a given food mask in ada_feeding_msgs.action.AcquireFood.
    """

    # pylint: disable=too-many-instance-attributes, too-many-arguments
    # Many arguments is fine for this class since it has to be able to configure all parameters
    # of its constraints.
<<<<<<< HEAD
=======

    def __init__(
        self,
        planner_id: str = "RRTstarkConfigDefault",
        allowed_planning_time: float = 0.5,
    ):
        """
        Initializes tree-specific parameters.

        Parameters
        ----------
        planner_id: The planner ID to use for the MoveIt2 motion planning.
        allowed_planning_time: The allowed planning time for the MoveIt2 motion
            planner.
        """
        # Initialize MoveToTree
        super().__init__()

        # Store the parameters
        self.planner_id = planner_id
        self.allowed_planning_time = allowed_planning_time

>>>>>>> 6c6d168e
    # pylint: disable=too-many-locals
    # Unfortunately, many local variables are required here to isolate the keys
    # of similar constraints in the blackboard.
    def create_move_to_tree(
        self,
        name: str,
<<<<<<< HEAD
        tree_root_name: str,
        logger: logging.Logger,
=======
>>>>>>> 6c6d168e
        node: Node,
    ) -> py_trees.trees.BehaviourTree:
        """
        Creates the AcquireFood behavior tree.

        Parameters
        ----------
<<<<<<< HEAD
        name: The name of the behavior tree. (DEPRECATED)
        tree_root_name: Name of the parent root tree (DEPRECATED)
        logger: The logger to use for the behavior tree.
=======
        name: The name of the behavior tree.
>>>>>>> 6c6d168e
        node: The ROS2 node that this tree is associated with. Necessary for
            behaviors within the tree connect to ROS topics/services/actions.

        Returns
        -------
        tree: The behavior tree that acquires food
        """
        # TODO: remove name and tree_root_name
        # We have access to them implicitly via self.blackboard / self.blackboard_tree_root

        ### Inputs we expect on the blackboard on initialization
        # Note: WRITE access since send_goal could write to these
        # Mask for ComputeFoodFrame
        self.blackboard.register_key(key="mask", access=py_trees.common.Access.WRITE)
        # CameraInfo for ComputeFoodFrame
        self.blackboard.register_key(
            key="camera_info", access=py_trees.common.Access.WRITE
        )

        ### Define Tree Leaves and Subtrees

        # Add ComputeFoodFrame
        compute_food_frame = ComputeFoodFrame(
            "ComputeFoodFrame", self.blackboard.namespace,
            inputs = {
                "ros2_node": node,
                "camera_info": BlackboardKey("camera_info"),
                "mask": BlackboardKey("mask")
                # Default world_frame = "world"
                # Default debug_tf_frame = "food"
            },
            outputs = {
                "action_select_request": None,
                "food_frame": None,
                "debug_tf_publisher": BlackboardKey("debug_tf_publisher")
                # ^^ Set to None to disable
            }
        )

        ### Define Tree Logic

        # Root Sequence
        root_seq = py_trees.composites.Sequence(
            name="RootSequence",
            memory=True,
            children=[
                compute_food_frame,
            ],
        )

        ### Return tree
        root_seq.logger = logger
        return py_trees.trees.BehaviourTree(root_seq)

    # Override goal to read arguments into local blackboard
    @override
    def send_goal(self, tree: py_trees.trees.BehaviourTree, goal: object) -> bool:
        # Docstring copied by @override
        super().send_goal(tree, goal)

        # Check goal type
        if not isinstance(goal, AcquireFood.Goal):
            return False

        # Write tree inputs to blackboard
        self.blackboard.mask = goal.detected_food
        self.blackboard.camera_info = goal.camera_info

        return True

    # Override result to handle timing outside MoveTo Behaviors
    @override
    def get_feedback(self, tree: py_trees.trees.BehaviourTree) -> object:
        # Docstring copied by @override
        feedback_msg = super().get_feedback(tree)

        # TODO: fix is_planning / planning_time in non-MoveTo Behavior
        return feedback_msg

    # Override result to add other elements to result msg
    @override
    def get_result(self, tree: py_trees.trees.BehaviourTree) -> object:
        # Docstring copied by @override
        result_msg = super().get_result(tree)

        # TODO: add action_index, posthoc, action_select_hash
        return result_msg<|MERGE_RESOLUTION|>--- conflicted
+++ resolved
@@ -29,42 +29,13 @@
     # pylint: disable=too-many-instance-attributes, too-many-arguments
     # Many arguments is fine for this class since it has to be able to configure all parameters
     # of its constraints.
-<<<<<<< HEAD
-=======
 
-    def __init__(
-        self,
-        planner_id: str = "RRTstarkConfigDefault",
-        allowed_planning_time: float = 0.5,
-    ):
-        """
-        Initializes tree-specific parameters.
-
-        Parameters
-        ----------
-        planner_id: The planner ID to use for the MoveIt2 motion planning.
-        allowed_planning_time: The allowed planning time for the MoveIt2 motion
-            planner.
-        """
-        # Initialize MoveToTree
-        super().__init__()
-
-        # Store the parameters
-        self.planner_id = planner_id
-        self.allowed_planning_time = allowed_planning_time
-
->>>>>>> 6c6d168e
     # pylint: disable=too-many-locals
     # Unfortunately, many local variables are required here to isolate the keys
     # of similar constraints in the blackboard.
     def create_move_to_tree(
         self,
         name: str,
-<<<<<<< HEAD
-        tree_root_name: str,
-        logger: logging.Logger,
-=======
->>>>>>> 6c6d168e
         node: Node,
     ) -> py_trees.trees.BehaviourTree:
         """
@@ -72,13 +43,7 @@
 
         Parameters
         ----------
-<<<<<<< HEAD
-        name: The name of the behavior tree. (DEPRECATED)
-        tree_root_name: Name of the parent root tree (DEPRECATED)
-        logger: The logger to use for the behavior tree.
-=======
         name: The name of the behavior tree.
->>>>>>> 6c6d168e
         node: The ROS2 node that this tree is associated with. Necessary for
             behaviors within the tree connect to ROS topics/services/actions.
 
