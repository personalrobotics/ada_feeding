--- conflicted
+++ resolved
@@ -673,13 +673,6 @@
         detected_table_pose.pose.position.x += self.objects[self.table_object_id].offsets[0]
         detected_table_pose.pose.position.y += self.objects[self.table_object_id].offsets[1]
         detected_table_pose.pose.position.z += self.objects[self.table_object_id].offsets[2]
-<<<<<<< HEAD
-
-        self.get_logger().warn(
-            f"offsets: {self.objects[self.table_object_id].offsets[0]}, {self.objects[self.table_object_id].offsets[1]}, {self.objects[self.table_object_id].offsets[2]}"
-        )
-=======
->>>>>>> e61c08f8
 
         # Move the table object in the planning scene to the detected pose
         self.moveit2.move_collision(
