--- conflicted
+++ resolved
@@ -84,17 +84,15 @@
       attached: True
       frame_id: forkTip # the frame_id that the pose is relative to
       touch_links: [forkTine] # the links, in addition to frame_id, that should be ignored for collision checking
-<<<<<<< HEAD
 
     # Reject any mouth poses that are greater than the distance threshold away from the default head position
     head_object_id: head
     head_distance_threshold: 0.5 # m
-=======
+
     # The offset values (in meters) for the center coordinates ([x, y, z]) of the table. These 
     # values are used to translate the detected position into the table's origin.
     table_detection_offsets: [-0.20, -0.25, -0.735]
     # A threshold on the angular distance (in radians) between the default table  
     # quaternion and the latest table quaternion to determine whether to reject 
     # or accept the latest table quaternion 
-    quat_dist_thresh: 0.349
->>>>>>> b4633603
+    quat_dist_thresh: 0.349