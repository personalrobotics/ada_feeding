--- conflicted
+++ resolved
@@ -200,15 +200,8 @@
         - staging_configuration_position
         - staging_configuration_quat_xyzw
         - end_configuration
-<<<<<<< HEAD
-        - orientation_constraint_to_end_configuration_quaternion
-        - orientation_constraint_to_end_configuration_tolerances
-=======
-        # - orientation_constraint_to_staging_configuration_quaternion
-        # - orientation_constraint_to_staging_configuration_tolerances
         # - orientation_constraint_to_end_configuration_quaternion
         # - orientation_constraint_to_end_configuration_tolerances
->>>>>>> fe510ff4
         - allowed_planning_time_to_end_configuration
         - max_velocity_scaling_factor_to_end_configuration
       tree_kwargs: # optional
@@ -238,13 +231,7 @@
           - 3.14159 # y, rad
           - 0.5 # z, rad
         max_velocity_scaling_factor_to_end_configuration: 0.65 # optional in (0.0, 1.0], default: 0.1
-<<<<<<< HEAD
-        allowed_planning_time_to_end_configuration: 2.5 # secs
-=======
-        cartesian_jump_threshold_to_staging_configuration: 2.0 # If a jump for a joint across consecutive IK solutions is more than this factor greater than the average, it is rejected
-        cartesian_max_step_to_staging_configuration: 0.01 # m
         allowed_planning_time_to_end_configuration: 1.0 # secs
->>>>>>> fe510ff4
       tick_rate: 10 # Hz, optional, default: 30
 
     # Parameters for the MoveToStowLocation action
