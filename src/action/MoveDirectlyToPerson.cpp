#include "feeding/action/MoveDirectlyToPerson.hpp"

#include <libada/util.hpp>

#include "feeding/util.hpp"

using ada::util::createBwMatrixForTSR;
using aikido::constraint::dart::TSR;

// Contains motions which are mainly TSR actions
namespace feeding {
namespace action {

// TODO: This gets to MoveInfrontOfPerson pose. need moveInto?
bool moveDirectlyToPerson(const Eigen::Isometry3d &personPose,
                          const Eigen::Vector3d *tiltOffset,
                          FeedingDemo *feedingDemo) {
  // Load necessary parameters from feedingDemo
  const std::shared_ptr<::ada::Ada> &ada = feedingDemo->getAda();
  const aikido::constraint::dart::CollisionFreePtr &collisionFree =
      feedingDemo->getCollisionConstraint();
  double horizontalToleranceForPerson =
      feedingDemo->mPersonTSRParameters.at("horizontalTolerance");
  double verticalToleranceForPerson =
      feedingDemo->mPersonTSRParameters.at("verticalTolerance");
  double planningTimeout = feedingDemo->mPlanningTimeout;
  int maxNumTrials = feedingDemo->mMaxNumTrials;
<<<<<<< HEAD
  int batchSize = feedingDemo->mBatchSize;
  int maxNumBatches = feedingDemo->mMaxNumBatches;
  int numMaxIterations = feedingDemo->mNumMaxIterations;
  const Eigen::Vector6d& velocityLimits = feedingDemo->mVelocityLimits;
=======
  const Eigen::Vector6d &velocityLimits = feedingDemo->mVelocityLimits;
>>>>>>> 18169b80

  Eigen::Isometry3d person = Eigen::Isometry3d::Identity();
  person.translation() = personPose.translation();
  person.linear() =
      Eigen::Matrix3d(Eigen::AngleAxisd(M_PI, Eigen::Vector3d::UnitZ()));
  if (tiltOffset) {
    person.translation() += *tiltOffset;
  }

  TSR personTSR;
  personTSR.mT0_w = person;
  // TODO: Remove this Erroneous offset
  personTSR.mTw_e.translation() = Eigen::Vector3d{0, 0.2, 0.15};

  if (tiltOffset) {
    personTSR.mBw = createBwMatrixForTSR(
        horizontalToleranceForPerson, horizontalToleranceForPerson,
        verticalToleranceForPerson, 0, M_PI / 4, M_PI / 4);

    // TODO: remove hardcoded transform for person
    Eigen::Isometry3d eeTransform;
    Eigen::Matrix3d rot;
    rot << 1., 0., 0., 0., 0., -1, 0., 1., 0.;
    eeTransform.linear() = rot;
    eeTransform.linear() =
        eeTransform.linear() *
        Eigen::Matrix3d(
            Eigen::AngleAxisd(M_PI * -0.25, Eigen::Vector3d::UnitY()) *
            Eigen::AngleAxisd(M_PI * 0.25, Eigen::Vector3d::UnitX()));
    personTSR.mTw_e.matrix() *= eeTransform.matrix();
  } else {
    personTSR.mBw = createBwMatrixForTSR(horizontalToleranceForPerson,
                                         horizontalToleranceForPerson,
                                         verticalToleranceForPerson, 0, 0, 0);
    // TODO: Remove hardcoded transform for person
    Eigen::Isometry3d eeTransformPerson;
    Eigen::Matrix3d rot;
    rot << 1., 0., 0., 0., 0., -1, 0., 1., 0.;
    eeTransformPerson.linear() = rot;
    personTSR.mTw_e.matrix() *= eeTransformPerson.matrix();
  }

  // if (feedingDemo)
  //{
  //  feedingDemo->getViewer()->addTSRMarker(personTSR);
  //  std::cout << "check person TSR" << std::endl;
  //  int n;
  //  std::cin >> n;
  //}
  auto personTSRPtr =
      std::make_shared<aikido::constraint::dart::TSR>(personTSR);
  auto trajectory = ada->getArm()->planToTSR(
<<<<<<< HEAD
      ada->getEndEffectorBodyNode()->getName(),
      personTSRPtr,
      ada->getArm()->getWorldCollisionConstraint(),
      aikido::robot::util::PlanToTSRParameters(
        maxNumTrials,
        batchSize,
        maxNumBatches,
        numMaxIterations));
=======
      ada->getEndEffectorBodyNode()->getName(), personTSRPtr,
      ada->getArm()->getWorldCollisionConstraint());
>>>>>>> 18169b80
  bool success = true;
  auto future = ada->getArm()->executeTrajectory(
      trajectory); // check velocity limits are set in FeedingDemo
  try {
    future.get();
  } catch (const std::exception &e) {
    dtwarn << "Exception in trajectoryExecution: " << e.what() << std::endl;
    success = false;
  }

  if (!success) {
    ROS_WARN_STREAM("Execution failed");
    return false;
  }
  return true;
}
} // namespace action
} // namespace feeding<|MERGE_RESOLUTION|>--- conflicted
+++ resolved
@@ -25,15 +25,10 @@
       feedingDemo->mPersonTSRParameters.at("verticalTolerance");
   double planningTimeout = feedingDemo->mPlanningTimeout;
   int maxNumTrials = feedingDemo->mMaxNumTrials;
-<<<<<<< HEAD
   int batchSize = feedingDemo->mBatchSize;
   int maxNumBatches = feedingDemo->mMaxNumBatches;
   int numMaxIterations = feedingDemo->mNumMaxIterations;
-  const Eigen::Vector6d& velocityLimits = feedingDemo->mVelocityLimits;
-=======
   const Eigen::Vector6d &velocityLimits = feedingDemo->mVelocityLimits;
->>>>>>> 18169b80
-
   Eigen::Isometry3d person = Eigen::Isometry3d::Identity();
   person.translation() = personPose.translation();
   person.linear() =
@@ -85,19 +80,13 @@
   auto personTSRPtr =
       std::make_shared<aikido::constraint::dart::TSR>(personTSR);
   auto trajectory = ada->getArm()->planToTSR(
-<<<<<<< HEAD
-      ada->getEndEffectorBodyNode()->getName(),
-      personTSRPtr,
+      ada->getEndEffectorBodyNode()->getName(), personTSRPtr,
       ada->getArm()->getWorldCollisionConstraint(),
       aikido::robot::util::PlanToTSRParameters(
         maxNumTrials,
         batchSize,
         maxNumBatches,
         numMaxIterations));
-=======
-      ada->getEndEffectorBodyNode()->getName(), personTSRPtr,
-      ada->getArm()->getWorldCollisionConstraint());
->>>>>>> 18169b80
   bool success = true;
   auto future = ada->getArm()->executeTrajectory(
       trajectory); // check velocity limits are set in FeedingDemo
