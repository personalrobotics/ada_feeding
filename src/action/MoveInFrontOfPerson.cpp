#include "feeding/action/MoveInFrontOfPerson.hpp"

#include <libada/util.hpp>

#include "feeding/util.hpp"

using ada::util::createBwMatrixForTSR;
using aikido::constraint::dart::TSR;

using aikido::constraint::dart::TSR;

// Contains motions which are mainly TSR actions
namespace feeding {
namespace action {

bool moveInFrontOfPerson(const aikido::constraint::TestablePtr &collisionFree,
                         const Eigen::Isometry3d &workspacePersonPose,
                         double distanceToPerson,
                         double horizontalToleranceForPerson,
                         double verticalToleranceForPerson,
                         FeedingDemo *feedingDemo) {
  // Load necessary parameters from feedingDemo
  const std::shared_ptr<::ada::Ada> &ada = feedingDemo->getAda();
  double planningTimeout = feedingDemo->mPlanningTimeout;
  int maxNumTrials = feedingDemo->mMaxNumTrials;
<<<<<<< HEAD
  int batchSize = feedingDemo->mBatchSize;
  int maxNumBatches = feedingDemo->mMaxNumBatches;
  int numMaxIterations = feedingDemo->mNumMaxIterations;
  const Eigen::Vector6d& velocityLimits = feedingDemo->mVelocityLimits;
=======
  const Eigen::Vector6d &velocityLimits = feedingDemo->mVelocityLimits;
>>>>>>> 18169b80

  ROS_INFO_STREAM("move in front of person");

  auto trajectory = ada->getArm()->planToConfiguration(
      ada->getArm()->getNamedConfiguration("in_front_person_pose"),
      collisionFree);
  bool success = true;
  try {
    auto future = ada->getArm()->executeTrajectory(
        trajectory); // check velocity limits are set in FeedingDemo
    future.get();
  } catch (const std::exception &e) {
    dtwarn << "Exception in trajectoryExecution: " << e.what() << std::endl;
    success = false;
  }
  if (success)
    return true;

  else
    return false;
  /*

  TSR personTSR;
  Eigen::Isometry3d personPose = Eigen::Isometry3d::Identity();
  personPose.translation() = workspacePersonPose.translation();
  personPose.linear()
      = Eigen::Matrix3d(Eigen::AngleAxisd(M_PI, Eigen::Vector3d::UnitZ()));
  personTSR.mT0_w = personPose;
  personTSR.mTw_e.translation() = Eigen::Vector3d{0, distanceToPerson, 0};

  personTSR.mBw = createBwMatrixForTSR(
      horizontalToleranceForPerson,
      horizontalToleranceForPerson,
      verticalToleranceForPerson,
      0,
      0,
      0);

  // TODO: Remove hardcoded transform for person
  Eigen::Isometry3d eeTransformPerson;
  Eigen::Matrix3d rot;
  rot << 1., 0., 0.,
          0., 0., -1,
          0., 1., 0.;
  eeTransformPerson.linear() = rot;
  personTSR.mTw_e.matrix()
      *= eeTransformPerson.matrix();

  auto personTSRPtr =
  std::make_shared<aikido::constraint::dart::TSR>(personTSR); auto
  tsr_trajectory = ada->getArm()->planToTSR(
      ada->getEndEffectorBodyNode()->getName(),
      personTSRPtr,
<<<<<<< HEAD
      collisionFree,
      aikido::robot::util::PlanToTSRParameters(
        maxNumTrials,
        batchSize,
        maxNumBatches,
        numMaxIterations));
=======
      collisionFree);
>>>>>>> 18169b80
  bool tsr_success = true;
  auto tsr_future = ada->getArm()->executeTrajectory(tsr_trajectory); // check
  velocity limits are set in FeedingDemo try
  {
    tsr_future.get();
  }
  catch (const std::exception& e)
  {
    dtwarn << "Exception in trajectoryExecution: " << e.what() << std::endl;
    tsr_success = false;
  }

  return tsr_success;
  */
}
} // namespace action
} // namespace feeding<|MERGE_RESOLUTION|>--- conflicted
+++ resolved
@@ -23,14 +23,10 @@
   const std::shared_ptr<::ada::Ada> &ada = feedingDemo->getAda();
   double planningTimeout = feedingDemo->mPlanningTimeout;
   int maxNumTrials = feedingDemo->mMaxNumTrials;
-<<<<<<< HEAD
   int batchSize = feedingDemo->mBatchSize;
   int maxNumBatches = feedingDemo->mMaxNumBatches;
   int numMaxIterations = feedingDemo->mNumMaxIterations;
-  const Eigen::Vector6d& velocityLimits = feedingDemo->mVelocityLimits;
-=======
   const Eigen::Vector6d &velocityLimits = feedingDemo->mVelocityLimits;
->>>>>>> 18169b80
 
   ROS_INFO_STREAM("move in front of person");
 
@@ -84,16 +80,12 @@
   tsr_trajectory = ada->getArm()->planToTSR(
       ada->getEndEffectorBodyNode()->getName(),
       personTSRPtr,
-<<<<<<< HEAD
       collisionFree,
       aikido::robot::util::PlanToTSRParameters(
         maxNumTrials,
         batchSize,
         maxNumBatches,
         numMaxIterations));
-=======
-      collisionFree);
->>>>>>> 18169b80
   bool tsr_success = true;
   auto tsr_future = ada->getArm()->executeTrajectory(tsr_trajectory); // check
   velocity limits are set in FeedingDemo try
