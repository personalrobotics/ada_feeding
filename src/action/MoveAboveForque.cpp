#include "feeding/action/MoveAboveForque.hpp"

#include <pr_tsr/plate.hpp>

#include <libada/util.hpp>

using ada::util::createBwMatrixForTSR;

namespace feeding {
namespace action {

void moveAboveForque(
    const aikido::constraint::dart::CollisionFreePtr &collisionFree,
    FeedingDemo *feedingDemo) {
  // Load necessary parameters from feedingDemo
  const std::shared_ptr<::ada::Ada> &ada = feedingDemo->getAda();
  double forkHolderAngle = feedingDemo->mForkHolderAngle;
  std::vector<double> forkHolderTranslation =
      feedingDemo->mForkHolderTranslation;
  double planningTimeout = feedingDemo->mPlanningTimeout;
  int maxNumTrials = feedingDemo->mMaxNumTrials;
  int batchSize = feedingDemo->mBatchSize;
  int maxNumBatches = feedingDemo->mMaxNumBatches;
  int numMaxIterations = feedingDemo->mNumMaxIterations;

  auto aboveForqueTSR = pr_tsr::getDefaultPlateTSR();
  Eigen::Isometry3d forquePose = Eigen::Isometry3d::Identity();
  // y positive is closer to wheelchair
  // z
  // forquePose.translation() = Eigen::Vector3d{0.57, -0.019, 0.012};
  // forquePose.linear() = Eigen::Matrix3d(Eigen::AngleAxisd(0.15,
  // Eigen::Vector3d::UnitX()));
  forquePose.translation() =
      Eigen::Vector3d{forkHolderTranslation[0], forkHolderTranslation[1],
                      forkHolderTranslation[2]};
  forquePose.linear() = Eigen::Matrix3d(
      Eigen::AngleAxisd(forkHolderAngle, Eigen::Vector3d::UnitX()));
  aboveForqueTSR.mT0_w = forquePose;

  aboveForqueTSR.mBw = createBwMatrixForTSR(0.0001, 0.0001, 0.0001, 0, 0, 0);

  // TODO: Remove hardcoded transform for plate
  Eigen::Isometry3d eeTransformPlate;
  Eigen::Matrix3d rot;
  rot << 1., 0., 0., 0., -1, 0., 0., 0., -1;
  eeTransformPlate.linear() = rot;
  aboveForqueTSR.mTw_e.matrix() *= eeTransformPlate.matrix();

  auto aboveForqueTSRPtr =
      std::make_shared<aikido::constraint::dart::TSR>(aboveForqueTSR);
  auto trajectory = ada->getArm()->planToTSR(
<<<<<<< HEAD
      ada->getEndEffectorBodyNode()->getName(),
      aboveForqueTSRPtr,
      ada->getArm()->getWorldCollisionConstraint(),
      aikido::robot::util::PlanToTSRParameters(
        maxNumTrials,
        batchSize,
        maxNumBatches,
        numMaxIterations));
=======
      ada->getEndEffectorBodyNode()->getName(), aboveForqueTSRPtr,
      ada->getArm()->getWorldCollisionConstraint());
>>>>>>> 18169b80
  bool success = true;
  auto future = ada->getArm()->executeTrajectory(
      trajectory); // check velocity limits are set in FeedingDemo
  try {
    future.get();
  } catch (const std::exception &e) {
    dtwarn << "Exception in trajectoryExecution: " << e.what() << std::endl;
    success = false;
  }
  if (!success)
    throw std::runtime_error("Trajectory execution failed");
}

} // namespace action
} // namespace feeding<|MERGE_RESOLUTION|>--- conflicted
+++ resolved
@@ -49,19 +49,13 @@
   auto aboveForqueTSRPtr =
       std::make_shared<aikido::constraint::dart::TSR>(aboveForqueTSR);
   auto trajectory = ada->getArm()->planToTSR(
-<<<<<<< HEAD
-      ada->getEndEffectorBodyNode()->getName(),
-      aboveForqueTSRPtr,
+      ada->getEndEffectorBodyNode()->getName(), aboveForqueTSRPtr,
       ada->getArm()->getWorldCollisionConstraint(),
       aikido::robot::util::PlanToTSRParameters(
         maxNumTrials,
         batchSize,
         maxNumBatches,
         numMaxIterations));
-=======
-      ada->getEndEffectorBodyNode()->getName(), aboveForqueTSRPtr,
-      ada->getArm()->getWorldCollisionConstraint());
->>>>>>> 18169b80
   bool success = true;
   auto future = ada->getArm()->executeTrajectory(
       trajectory); // check velocity limits are set in FeedingDemo
